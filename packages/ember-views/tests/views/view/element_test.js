--- conflicted
+++ resolved
@@ -46,11 +46,7 @@
 });
 
 Ember.runInDebug(function() {
-<<<<<<< HEAD
-  test("should not allow the elementId to be changed after inserted", function() {
-=======
   QUnit.test("should not allow the elementId to be changed after inserted", function() {
->>>>>>> c68812cf
     view = EmberView.create({
       elementId: 'one'
     });
@@ -59,18 +55,10 @@
       view.appendTo('#qunit-fixture');
     });
 
-<<<<<<< HEAD
-    raises(function() {
-=======
     throws(function() {
->>>>>>> c68812cf
       view.set('elementId', 'two');
     }, "raises elementId changed exception");
 
     equal(view.get('elementId'), 'one', 'elementId is still "one"');
   });
-<<<<<<< HEAD
 });
-=======
-});
->>>>>>> c68812cf
