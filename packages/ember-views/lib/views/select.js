/**
@module ember
@submodule ember-views
*/

import {
  forEach,
  indexOf,
  indexesOf,
  replace,
  map
} from "ember-metal/enumerable_utils";

import { get } from "ember-metal/property_get";
import { set } from "ember-metal/property_set";
import View from "ember-views/views/view";
<<<<<<< HEAD
import { isArray } from "ember-metal/utils";
=======
import CollectionView from "ember-views/views/collection_view";
import { isArray } from "ember-runtime/utils";
>>>>>>> 6991d736
import isNone from 'ember-metal/is_none';
import { computed } from "ember-metal/computed";
import { A as emberA } from "ember-runtime/system/native_array";
import { observer } from "ember-metal/mixin";
import { defineProperty } from "ember-metal/properties";

import htmlbarsTemplate from "ember-htmlbars/templates/select";
import selectOptionDefaultTemplate from "ember-htmlbars/templates/select-option";
import selectOptgroupDefaultTemplate from "ember-htmlbars/templates/select-optgroup";

var defaultTemplate = htmlbarsTemplate;

var SelectOption = View.extend({
  instrumentDisplay: 'Ember.SelectOption',

  tagName: 'option',
  attributeBindings: ['value', 'selected'],

  defaultTemplate: selectOptionDefaultTemplate,

  content: null,

  willRender() {
    this.labelPathDidChange();
    this.valuePathDidChange();
  },

  selected: computed(function() {
    var value = get(this, 'value');
    var selection = get(this, 'attrs.selection');
    if (get(this, 'attrs.multiple')) {
      return selection && indexOf(selection, value) > -1;
    } else {
      // Primitives get passed through bindings as objects... since
      // `new Number(4) !== 4`, we use `==` below
      return value === get(this, 'attrs.parentValue');
    }
  }).property('attrs.content', 'attrs.selection'),

  labelPathDidChange: observer('attrs.optionLabelPath', function() {
    var labelPath = get(this, 'attrs.optionLabelPath');
    defineProperty(this, 'label', computed.alias(labelPath));
  }),

  valuePathDidChange: observer('attrs.optionValuePath', function() {
    var valuePath = get(this, 'attrs.optionValuePath');
    defineProperty(this, 'value', computed.alias(valuePath));
  })
});

var SelectOptgroup = View.extend({
  instrumentDisplay: 'Ember.SelectOptgroup',

  tagName: 'optgroup',
  defaultTemplate: selectOptgroupDefaultTemplate,
  attributeBindings: ['label']
});

/**
  The `Ember.Select` view class renders a
  [select](https://developer.mozilla.org/en/HTML/Element/select) HTML element,
  allowing the user to choose from a list of options.

  The text and `value` property of each `<option>` element within the
  `<select>` element are populated from the objects in the `Element.Select`'s
  `content` property. The underlying data object of the selected `<option>` is
  stored in the `Element.Select`'s `value` property.

  ## The Content Property (array of strings)

  The simplest version of an `Ember.Select` takes an array of strings as its
  `content` property. The string will be used as both the `value` property and
  the inner text of each `<option>` element inside the rendered `<select>`.

  Example:

  ```javascript
  App.ApplicationController = Ember.Controller.extend({
    names: ["Yehuda", "Tom"]
  });
  ```

  ```handlebars
  {{view "select" content=names}}
  ```

  Would result in the following HTML:

  ```html
  <select class="ember-select">
    <option value="Yehuda">Yehuda</option>
    <option value="Tom">Tom</option>
  </select>
  ```

  You can control which `<option>` is selected through the `Ember.Select`'s
  `value` property:

  ```javascript
  App.ApplicationController = Ember.Controller.extend({
    selectedName: 'Tom',
    names: ["Yehuda", "Tom"]
  });
  ```

  ```handlebars
  {{view "select" content=names value=selectedName}}
  ```

  Would result in the following HTML with the `<option>` for 'Tom' selected:

  ```html
  <select class="ember-select">
    <option value="Yehuda">Yehuda</option>
    <option value="Tom" selected="selected">Tom</option>
  </select>
  ```

  A user interacting with the rendered `<select>` to choose "Yehuda" would
  update the value of `selectedName` to "Yehuda".

  ## The Content Property (array of Objects)

  An `Ember.Select` can also take an array of JavaScript or Ember objects as
  its `content` property.

  When using objects you need to tell the `Ember.Select` which property should
  be accessed on each object to supply the `value` attribute of the `<option>`
  and which property should be used to supply the element text.

  The `optionValuePath` option is used to specify the path on each object to
  the desired property for the `value` attribute. The `optionLabelPath`
  specifies the path on each object to the desired property for the
  element's text. Both paths must reference each object itself as `content`:

  ```javascript
  App.ApplicationController = Ember.Controller.extend({
    programmers: [
      {firstName: "Yehuda", id: 1},
      {firstName: "Tom",    id: 2}
    ]
  });
  ```

  ```handlebars
  {{view "select"
         content=programmers
         optionValuePath="content.id"
         optionLabelPath="content.firstName"}}
  ```

  Would result in the following HTML:

  ```html
  <select class="ember-select">
    <option value="1">Yehuda</option>
    <option value="2">Tom</option>
  </select>
  ```

  The `value` attribute of the selected `<option>` within an `Ember.Select`
  can be bound to a property on another object:

  ```javascript
  App.ApplicationController = Ember.Controller.extend({
    programmers: [
      {firstName: "Yehuda", id: 1},
      {firstName: "Tom",    id: 2}
    ],
    currentProgrammer: {
      id: 2
    }
  });
  ```

  ```handlebars
  {{view "select"
         content=programmers
         optionValuePath="content.id"
         optionLabelPath="content.firstName"
         value=currentProgrammer.id}}
  ```

  Would result in the following HTML with a selected option:

  ```html
  <select class="ember-select">
    <option value="1">Yehuda</option>
    <option value="2" selected="selected">Tom</option>
  </select>
  ```

  Interacting with the rendered element by selecting the first option
  ('Yehuda') will update the `id` of `currentProgrammer`
  to match the `value` property of the newly selected `<option>`.

  Alternatively, you can control selection through the underlying objects
  used to render each object by binding the `selection` option. When the selected
  `<option>` is changed, the property path provided to `selection`
  will be updated to match the content object of the rendered `<option>`
  element:

  ```javascript

  var yehuda = {firstName: "Yehuda", id: 1, bff4eva: 'tom'}
  var tom = {firstName: "Tom", id: 2, bff4eva: 'yehuda'};

  App.ApplicationController = Ember.Controller.extend({
    selectedPerson: tom,
    programmers: [ yehuda, tom ]
  });
  ```

  ```handlebars
  {{view "select"
         content=programmers
         optionValuePath="content.id"
         optionLabelPath="content.firstName"
         selection=selectedPerson}}
  ```

  Would result in the following HTML with a selected option:

  ```html
  <select class="ember-select">
    <option value="1">Yehuda</option>
    <option value="2" selected="selected">Tom</option>
  </select>
  ```

  Interacting with the rendered element by selecting the first option
  ('Yehuda') will update the `selectedPerson` to match the object of
  the newly selected `<option>`. In this case it is the first object
  in the `programmers`

  ## Supplying a Prompt

  A `null` value for the `Ember.Select`'s `value` or `selection` property
  results in there being no `<option>` with a `selected` attribute:

  ```javascript
  App.ApplicationController = Ember.Controller.extend({
    selectedProgrammer: null,
    programmers: ["Yehuda", "Tom"]
  });
  ```

  ``` handlebars
  {{view "select"
         content=programmers
         value=selectedProgrammer
  }}
  ```

  Would result in the following HTML:

  ```html
  <select class="ember-select">
    <option value="Yehuda">Yehuda</option>
    <option value="Tom">Tom</option>
  </select>
  ```

  Although `selectedProgrammer` is `null` and no `<option>`
  has a `selected` attribute the rendered HTML will display the
  first item as though it were selected. You can supply a string
  value for the `Ember.Select` to display when there is no selection
  with the `prompt` option:

  ```javascript
  App.ApplicationController = Ember.Controller.extend({
    selectedProgrammer: null,
    programmers: [ "Yehuda", "Tom" ]
  });
  ```

  ```handlebars
  {{view "select"
         content=programmers
         value=selectedProgrammer
         prompt="Please select a name"
  }}
  ```

  Would result in the following HTML:

  ```html
  <select class="ember-select">
    <option>Please select a name</option>
    <option value="Yehuda">Yehuda</option>
    <option value="Tom">Tom</option>
  </select>
  ```

  @class Select
  @namespace Ember
  @extends Ember.View
*/
var Select = View.extend({
  instrumentDisplay: 'Ember.Select',

  tagName: 'select',
  classNames: ['ember-select'],
  defaultTemplate: defaultTemplate,
  attributeBindings: [
    'autofocus',
    'autocomplete',
    'disabled',
    'form',
    'multiple',
    'name',
    'required',
    'size',
    'tabindex'
  ],

  /**
    The `multiple` attribute of the select element. Indicates whether multiple
    options can be selected.

    @property multiple
    @type Boolean
    @default false
  */
  multiple: false,

  /**
    The `disabled` attribute of the select element. Indicates whether
    the element is disabled from interactions.

    @property disabled
    @type Boolean
    @default false
  */
  disabled: false,

  /**
    The `required` attribute of the select element. Indicates whether
    a selected option is required for form validation.

    @property required
    @type Boolean
    @default false
    @since 1.5.0
  */
  required: false,

  /**
    The list of options.

    If `optionLabelPath` and `optionValuePath` are not overridden, this should
    be a list of strings, which will serve simultaneously as labels and values.

    Otherwise, this should be a list of objects. For instance:

    ```javascript
    var App = Ember.Application.create();
    var App.MySelect = Ember.Select.extend({
      content: Ember.A([
          { id: 1, firstName: 'Yehuda' },
          { id: 2, firstName: 'Tom' }
        ]),
      optionLabelPath: 'content.firstName',
      optionValuePath: 'content.id'
    });
    ```

    @property content
    @type Array
    @default null
  */
  content: null,

  /**
    When `multiple` is `false`, the element of `content` that is currently
    selected, if any.

    When `multiple` is `true`, an array of such elements.

    @property selection
    @type Object or Array
    @default null
  */
  selection: null,

  /**
    In single selection mode (when `multiple` is `false`), value can be used to
    get the current selection's value or set the selection by its value.

    It is not currently supported in multiple selection mode.

    @property value
    @type String
    @default null
  */
  value: computed({
    get(key) {
      var valuePath = get(this, '_valuePath');
      return valuePath ? get(this, 'selection.' + valuePath) : get(this, 'selection');
    },
    set(key, value) {
      return value;
    }
  }).property('_valuePath', 'selection'),

  /**
    If given, a top-most dummy option will be rendered to serve as a user
    prompt.

    @property prompt
    @type String
    @default null
  */
  prompt: null,

  /**
    The path of the option labels. See [content](/api/classes/Ember.Select.html#property_content).

    @property optionLabelPath
    @type String
    @default 'content'
  */
  optionLabelPath: 'content',

  /**
    The path of the option values. See [content](/api/classes/Ember.Select.html#property_content).

    @property optionValuePath
    @type String
    @default 'content'
  */
  optionValuePath: 'content',

  /**
    The path of the option group.
    When this property is used, `content` should be sorted by `optionGroupPath`.

    @property optionGroupPath
    @type String
    @default null
  */
  optionGroupPath: null,

  /**
    The view class for optgroup.

    @property groupView
    @type Ember.View
    @default Ember.SelectOptgroup
  */
  groupView: SelectOptgroup,

  groupedContent: computed(function() {
    var groupPath = get(this, 'optionGroupPath');
    var groupedContent = emberA();
    var content = get(this, 'content') || [];

    forEach(content, function(item) {
      var label = get(item, groupPath);

      if (get(groupedContent, 'lastObject.label') !== label) {
        groupedContent.pushObject({
          label: label,
          content: emberA()
        });
      }

      get(groupedContent, 'lastObject.content').push(item);
    });

    return groupedContent;
  }).property('optionGroupPath', 'content.@each'),

  /**
    The view class for option.

    @property optionView
    @type Ember.View
    @default Ember.SelectOption
  */
  optionView: SelectOption,

  _change(hasDOM) {
    if (get(this, 'multiple')) {
      this._changeMultiple(hasDOM);
    } else {
      this._changeSingle(hasDOM);
    }
  },

  selectionDidChange: observer('selection.@each', function() {
    var selection = get(this, 'selection');
    if (get(this, 'multiple')) {
      if (!isArray(selection)) {
        set(this, 'selection', emberA([selection]));
        return;
      }
      this._selectionDidChangeMultiple();
    } else {
      this._selectionDidChangeSingle();
    }
  }),

  valueDidChange: observer('value', function() {
    var content = get(this, 'content');
    var value = get(this, 'value');
    var valuePath = get(this, 'optionValuePath').replace(/^content\.?/, '');
    var selectedValue = (valuePath ? get(this, 'selection.' + valuePath) : get(this, 'selection'));
    var selection;

    if (value !== selectedValue) {
      selection = content ? content.find(function(obj) {
        return value === (valuePath ? get(obj, valuePath) : obj);
      }) : null;

      this.set('selection', selection);
    }
  }),

  _setDefaults() {
    var selection = get(this, 'selection');
    var value = get(this, 'value');

    if (!isNone(selection)) { this.selectionDidChange(); }
    if (!isNone(value)) { this.valueDidChange(); }
    if (isNone(selection)) {
      this._change(false);
    }
  },

  _changeSingle(hasDOM) {
    var value = this.get('value');
    var selectedIndex = hasDOM !== false ? this.$()[0].selectedIndex : this._selectedIndex(value);
    var content = get(this, 'content');
    var prompt = get(this, 'prompt');

    if (!content || !get(content, 'length')) { return; }
    if (prompt && selectedIndex === 0) {
      set(this, 'selection', null);
      return;
    }

    if (prompt) { selectedIndex -= 1; }
    set(this, 'selection', content.objectAt(selectedIndex));
  },

  _selectedIndex(value, defaultIndex = 0) {
    var content = get(this, 'contentValues');

    var selectionIndex = indexOf(content, value);

    var prompt = get(this, 'prompt');
    if (prompt) { selectionIndex += 1; }

    if (selectionIndex < 0) { selectionIndex = defaultIndex; }

    return selectionIndex;
  },

  _changeMultiple(hasDOM) {
    var options = hasDOM !== false ? this.$('option:selected') : [];
    var prompt = get(this, 'prompt');
    var offset = prompt ? 1 : 0;
    var content = get(this, 'content');
    var selection = get(this, 'selection');

    if (!content) { return; }
    if (options) {
      var selectedIndexes = options.map(function() {
        return this.index - offset;
      });
      var newSelection = content.objectsAt([].slice.call(selectedIndexes));

      if (isArray(selection)) {
        replace(selection, 0, get(selection, 'length'), newSelection);
      } else {
        set(this, 'selection', newSelection);
      }
    }
  },

  _selectionDidChangeSingle() {
    var value = get(this, 'value');
    var self = this;
    if (value && value.then) {
      value.then(function (resolved) {
        // Ensure that we don't overwrite new value
        if (get(self, 'value') === value) {
          self._setSelectedIndex(resolved);
        }
      });
    } else {
      this._setSelectedIndex(value);
    }
  },

  _setSelectedIndex(selectionValue) {
    var el = get(this, 'element');
    if (!el) { return; }

    el.selectedIndex = this._selectedIndex(selectionValue, -1);
  },

  _valuePath: computed('optionValuePath', function () {
    var optionValuePath = get(this, 'optionValuePath');
    return optionValuePath.replace(/^content\.?/, '');
  }),

  contentValues: computed('content.[]', '_valuePath', function () {
    var valuePath = get(this, '_valuePath');
    var content = get(this, 'content') || [];

    if (valuePath) {
      return map(content, function (el) { return get(el, valuePath); });
    } else {
      return map(content, function (el) { return el; });
    }
  }),

  _selectionDidChangeMultiple() {
    var content = get(this, 'content');
    var selection = get(this, 'selection');
    var selectedIndexes = content ? indexesOf(content, selection) : [-1];
    var prompt = get(this, 'prompt');
    var offset = prompt ? 1 : 0;
    var options = this.$('option');
    var adjusted;

    if (options) {
      options.each(function() {
        adjusted = this.index > -1 ? this.index - offset : -1;
        this.selected = indexOf(selectedIndexes, adjusted) > -1;
      });
    }
  },

  willRender() {
    this._setDefaults();
  },

  init() {
    this._super(...arguments);
    this.on("change", this, this._change);
  }
});

export default Select;
export {
  Select,
  SelectOption,
  SelectOptgroup
};<|MERGE_RESOLUTION|>--- conflicted
+++ resolved
@@ -14,12 +14,7 @@
 import { get } from "ember-metal/property_get";
 import { set } from "ember-metal/property_set";
 import View from "ember-views/views/view";
-<<<<<<< HEAD
-import { isArray } from "ember-metal/utils";
-=======
-import CollectionView from "ember-views/views/collection_view";
 import { isArray } from "ember-runtime/utils";
->>>>>>> 6991d736
 import isNone from 'ember-metal/is_none';
 import { computed } from "ember-metal/computed";
 import { A as emberA } from "ember-runtime/system/native_array";
