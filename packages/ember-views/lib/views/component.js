import Ember from "ember-metal/core"; // Ember.assert, Ember.Handlebars

import ComponentTemplateDeprecation from "ember-views/mixins/component_template_deprecation";
import TargetActionSupport from "ember-runtime/mixins/target_action_support";
import View from "ember-views/views/view";

import { get } from "ember-metal/property_get";
import { set } from "ember-metal/property_set";
import isNone from 'ember-metal/is_none';

import { computed } from "ember-metal/computed";
import defaultComponentLayout from "ember-htmlbars/templates/component";

var a_slice = Array.prototype.slice;

/**
@module ember
@submodule ember-views
*/

/**
  An `Ember.Component` is a view that is completely
  isolated. Properties accessed in its templates go
  to the view object and actions are targeted at
  the view object. There is no access to the
  surrounding context or outer controller; all
  contextual information must be passed in.

  The easiest way to create an `Ember.Component` is via
  a template. If you name a template
  `components/my-foo`, you will be able to use
  `{{my-foo}}` in other templates, which will make
  an instance of the isolated component.

  ```handlebars
  {{app-profile person=currentUser}}
  ```

  ```handlebars
  <!-- app-profile template -->
  <h1>{{person.title}}</h1>
  <img {{bind-attr src=person.avatar}}>
  <p class='signature'>{{person.signature}}</p>
  ```

  You can use `yield` inside a template to
  include the **contents** of any block attached to
  the component. The block will be executed in the
  context of the surrounding context or outer controller:

  ```handlebars
  {{#app-profile person=currentUser}}
    <p>Admin mode</p>
    {{! Executed in the controller's context. }}
  {{/app-profile}}
  ```

  ```handlebars
  <!-- app-profile template -->
  <h1>{{person.title}}</h1>
  {{! Executed in the components context. }}
  {{yield}} {{! block contents }}
  ```

  If you want to customize the component, in order to
  handle events or actions, you implement a subclass
  of `Ember.Component` named after the name of the
  component. Note that `Component` needs to be appended to the name of
  your subclass like `AppProfileComponent`.

  For example, you could implement the action
  `hello` for the `app-profile` component:

  ```javascript
  App.AppProfileComponent = Ember.Component.extend({
    actions: {
      hello: function(name) {
        console.log("Hello", name);
      }
    }
  });
  ```

  And then use it in the component's template:

  ```handlebars
  <!-- app-profile template -->

  <h1>{{person.title}}</h1>
  {{yield}} <!-- block contents -->

  <button {{action 'hello' person.name}}>
    Say Hello to {{person.name}}
  </button>
  ```

  Components must have a `-` in their name to avoid
  conflicts with built-in controls that wrap HTML
  elements. This is consistent with the same
  requirement in web components.

  @class Component
  @namespace Ember
  @extends Ember.View
*/
var Component = View.extend(TargetActionSupport, ComponentTemplateDeprecation, {
  instrumentName: 'component',
  instrumentDisplay: computed(function() {
    if (this._debugContainerKey) {
      return '{{' + this._debugContainerKey.split(':')[1] + '}}';
    }
  }),

  init: function() {
<<<<<<< HEAD
    this._super();
=======
    this._super.apply(this, arguments);
>>>>>>> c68812cf
    this._keywords.view = this;
    set(this, 'context', this);
    set(this, 'controller', this);
  },

  defaultLayout: defaultComponentLayout,

  /**
  A components template property is set by passing a block
  during its invocation. It is executed within the parent context.

  Example:

  ```handlebars
  {{#my-component}}
    // something that is run in the context
    // of the parent context
  {{/my-component}}
  ```

  Specifying a template directly to a component is deprecated without
  also specifying the layout property.

  @deprecated
  @property template
  */
  template: computed(function(key, value) {
    if (value !== undefined) { return value; }

    var templateName = get(this, 'templateName');
    var template = this.templateForName(templateName, 'template');

    Ember.assert("You specified the templateName " + templateName + " for " + this + ", but it did not exist.", !templateName || !!template);

    return template || get(this, 'defaultTemplate');
  }).property('templateName'),

  /**
  Specifying a components `templateName` is deprecated without also
  providing the `layout` or `layoutName` properties.

  @deprecated
  @property templateName
  */
  templateName: null,

  _setupKeywords: function() {},

  _yield: function(context, options, morph, blockArguments) {
    var view = options.data.view;
    var parentView = this._parentView;
    var template = get(this, 'template');

    if (template) {
      Ember.assert("A Component must have a parent view in order to yield.", parentView);

      view.appendChild(View, {
        isVirtual: true,
        tagName: '',
        template: template,
        _blockArguments: blockArguments,
        _contextView: parentView,
        _morph: morph,
        context: get(parentView, 'context'),
        controller: get(parentView, 'controller')
      });
    }
  },

  /**
    If the component is currently inserted into the DOM of a parent view, this
    property will point to the controller of the parent view.

    @property targetObject
    @type Ember.Controller
    @default null
  */
  targetObject: computed(function(key) {
    var parentView = this._parentView;
    return parentView ? get(parentView, 'controller') : null;
  }).property('_parentView'),

  /**
    Triggers a named action on the controller context where the component is used if
    this controller has registered for notifications of the action.

    For example a component for playing or pausing music may translate click events
    into action notifications of "play" or "stop" depending on some internal state
    of the component:


    ```javascript
    App.PlayButtonComponent = Ember.Component.extend({
      click: function() {
        if (this.get('isPlaying')) {
          this.sendAction('play');
        } else {
          this.sendAction('stop');
        }
      }
    });
    ```

    When used inside a template these component actions are configured to
    trigger actions in the outer application context:

    ```handlebars
    {{! application.hbs }}
    {{play-button play="musicStarted" stop="musicStopped"}}
    ```

    When the component receives a browser `click` event it translate this
    interaction into application-specific semantics ("play" or "stop") and
    triggers the specified action name on the controller for the template
    where the component is used:


    ```javascript
    App.ApplicationController = Ember.Controller.extend({
      actions: {
        musicStarted: function() {
          // called when the play button is clicked
          // and the music started playing
        },
        musicStopped: function() {
          // called when the play button is clicked
          // and the music stopped playing
        }
      }
    });
    ```

    If no action name is passed to `sendAction` a default name of "action"
    is assumed.

    ```javascript
    App.NextButtonComponent = Ember.Component.extend({
      click: function() {
        this.sendAction();
      }
    });
    ```

    ```handlebars
    {{! application.hbs }}
    {{next-button action="playNextSongInAlbum"}}
    ```

    ```javascript
    App.ApplicationController = Ember.Controller.extend({
      actions: {
        playNextSongInAlbum: function() {
          ...
        }
      }
    });
    ```

    @method sendAction
    @param [action] {String} the action to trigger
    @param [context] {*} a context to send with the action
  */
  sendAction: function(action) {
    var actionName;
    var contexts = a_slice.call(arguments, 1);

    // Send the default action
    if (action === undefined) {
      actionName = get(this, 'action');
      Ember.assert("The default action was triggered on the component " + this.toString() +
                   ", but the action name (" + actionName + ") was not a string.",
                   isNone(actionName) || typeof actionName === 'string');
    } else {
      actionName = get(this, action);
      Ember.assert("The " + action + " action was triggered on the component " +
                   this.toString() + ", but the action name (" + actionName +
                   ") was not a string.",
                   isNone(actionName) || typeof actionName === 'string');
    }

    // If no action name for that action could be found, just abort.
    if (actionName === undefined) { return; }

    this.triggerAction({
      action: actionName,
      actionContext: contexts
    });
  },

  send: function(actionName) {
    var args = [].slice.call(arguments, 1);
    var target;
    var hasAction = this._actions && this._actions[actionName];

    if (hasAction) {
      var shouldBubble = this._actions[actionName].apply(this, args) === true;
      if (!shouldBubble) { return; }
    }

    if (target = get(this, 'target')) {
      Ember.assert("The `target` for " + this + " (" + target +
                   ") does not have a `send` method", typeof target.send === 'function');
      target.send.apply(target, arguments);
    } else {
      if (!hasAction) {
        throw new Error(Ember.inspect(this) + ' had no action handler for: ' + actionName);
      }
    }
  }
});

export default Component;<|MERGE_RESOLUTION|>--- conflicted
+++ resolved
@@ -112,11 +112,7 @@
   }),
 
   init: function() {
-<<<<<<< HEAD
-    this._super();
-=======
     this._super.apply(this, arguments);
->>>>>>> c68812cf
     this._keywords.view = this;
     set(this, 'context', this);
     set(this, 'controller', this);
