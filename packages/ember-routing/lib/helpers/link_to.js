/**
@module ember
@submodule ember-routing
*/

var get = Ember.get, set = Ember.set, fmt = Ember.String.fmt;

require('ember-handlebars/helpers/view');

Ember.onLoad('Ember.Handlebars', function(Handlebars) {

  var resolveParams = Ember.Router.resolveParams,
      resolvePaths  = Ember.Router.resolvePaths,
      isSimpleClick = Ember.ViewUtils.isSimpleClick;

  function fullRouteName(router, name) {
    if (!router.hasRoute(name)) {
      name = name + '.index';
    }

    return name;
  }

  function getResolvedPaths(options) {

    var types = options.options.types,
        data = options.options.data;

    return resolvePaths(options.context, options.params, { types: types, data: data });
  }

  /**
    `Ember.LinkView` renders an element whose `click` event triggers a
    transition of the application's instance of `Ember.Router` to
    a supplied route by name.

    Instances of `LinkView` will most likely be created through
    the `link-to` Handlebars helper, but properties of this class
    can be overridden to customize application-wide behavior.

    @class LinkView
    @namespace Ember
    @extends Ember.View
    @see {Handlebars.helpers.link-to}
  **/
  var LinkView = Ember.LinkView = Ember.View.extend({
    tagName: 'a',
    currentWhen: null,

    /**
      Sets the `title` attribute of the `LinkView`'s HTML element.

      @property title
      @default null
    **/
    title: null,

    /**
      Sets the `rel` attribute of the `LinkView`'s HTML element.

      @property rel
      @default null
    **/
    rel: null,

    /**
      The CSS class to apply to `LinkView`'s element when its `active`
      property is `true`.

      @property activeClass
      @type String
      @default active
    **/
    activeClass: 'active',

    /**
      The CSS class to apply to `LinkView`'s element when its `loading`
      property is `true`.

      @property loadingClass
      @type String
      @default loading
    **/
    loadingClass: 'loading',

    /**
      The CSS class to apply to a `LinkView`'s element when its `disabled`
      property is `true`.

      @property disabledClass
      @type String
      @default disabled
    **/
    disabledClass: 'disabled',
    _isDisabled: false,

    /**
      Determines whether the `LinkView` will trigger routing via
      the `replaceWith` routing strategy.

      @property replace
      @type Boolean
      @default false
    **/
    replace: false,

    /**
      By default the `{{link-to}}` helper will bind to the `href` and
      `title` attributes. It's discourage that you override these defaults,
      however you can push onto the array if needed.

      @property attributeBindings
      @type Array | String
      @default ['href', 'title', 'rel']
     **/
    attributeBindings: ['href', 'title', 'rel'],

    /**
      By default the `{{link-to}}` helper will bind to the `active`, `loading`, and
      `disabled` classes. It is discouraged to override these directly.

      @property classNameBindings
      @type Array
      @default ['active', 'loading', 'disabled']
     **/
    classNameBindings: ['active', 'loading', 'disabled'],

    /**
      By default the `{{link-to}}` helper responds to the `click` event. You
      can override this globally by setting this property to your custom
      event name.

      This is particularly useful on mobile when one wants to avoid the 300ms
      click delay using some sort of custom `tap` event.

      @property eventName
      @type String
      @default click
    */
    eventName: 'click',

    // this is doc'ed here so it shows up in the events
    // section of the API documentation, which is where
    // people will likely go looking for it.
    /**
      Triggers the `LinkView`'s routing behavior. If
      `eventName` is changed to a value other than `click`
      the routing behavior will trigger on that custom event
      instead.

      @event click
    **/

    /**
      An overridable method called when LinkView objects are instantiated.

      Example:

      ```javascript
      App.MyLinkView = Ember.LinkView.extend({
        init: function() {
          this._super();
          Ember.Logger.log('Event is ' + this.get('eventName'));
        }
      });
      ```

      NOTE: If you do override `init` for a framework class like `Ember.View` or
      `Ember.ArrayController`, be sure to call `this._super()` in your
      `init` declaration! If you don't, Ember may not have an opportunity to
      do important setup work, and you'll see strange behavior in your
      application.

      @method init
    */
    init: function() {
      this._super.apply(this, arguments);

      // Map desired event name to invoke function
      var eventName = get(this, 'eventName');
      this.on(eventName, this, this._invoke);

      var helperParameters = this.parameters,
          templateContext = helperParameters.context,
          paths = getResolvedPaths(helperParameters),
          length = paths.length,
          path, i;

      for(i=0; i < length; i++) {
        path = paths[i];
        if (null === path) {
          // A literal value was provided, not a path, so nothing to observe.
          continue;
        }

        var normalizedPath =
          Ember.Handlebars.normalizePath(templateContext, path, helperParameters.options.data);
        this.registerObserver(normalizedPath.root, normalizedPath.path, this, this._paramsChanged);
      }
    },

    /**
      @private

      This method is invoked by observers installed during `init` that fire
      whenever the helpers
      @method _paramsChanged
     */
    _paramsChanged: function() {
      this.notifyPropertyChange('resolvedParams');
    },

    /**
      @private

      Even though this isn't a virtual view, we want to treat it as if it is
      so that you can access the parent with {{view.prop}}

      @method concreteView
    **/
    concreteView: Ember.computed(function() {
      return get(this, 'parentView');
    }).property('parentView'),

    /**

      Accessed as a classname binding to apply the `LinkView`'s `disabledClass`
      CSS `class` to the element when the link is disabled.

      When `true` interactions with the element will not trigger route changes.
      @property disabled
    */
    disabled: Ember.computed(function(key, value) {
      if (value !== undefined) { this.set('_isDisabled', value); }

      return value ? get(this, 'disabledClass') : false;
    }),

    /**
      Accessed as a classname binding to apply the `LinkView`'s `activeClass`
      CSS `class` to the element when the link is active.

      A `LinkView` is considered active when its `currentWhen` property is `true`
      or the application's current route is the route the `LinkView` would trigger
      transitions into.

      @property active
    **/
    active: Ember.computed(function() {
      if (get(this, 'loading')) { return false; }

      var router = get(this, 'router'),
          routeArgs = get(this, 'routeArgs'),
          contexts = routeArgs.slice(1),
          resolvedParams = get(this, 'resolvedParams'),
          currentWhen = this.currentWhen || resolvedParams[0],
          currentWithIndex = currentWhen + '.index',
          isActive = router.isActive.apply(router, [currentWhen].concat(contexts)) ||
                     router.isActive.apply(router, [currentWithIndex].concat(contexts));

      if (isActive) { return get(this, 'activeClass'); }
    }).property('resolvedParams', 'routeArgs', 'router.url'),

    /**
      Accessed as a classname binding to apply the `LinkView`'s `loadingClass`
      CSS `class` to the element when the link is loading.

      A `LinkView` is considered loading when it has at least one
      parameter whose value is currently null or undefined. During
      this time, clicking the link will perform no transition and
      emit a warning that the link is still in a loading state.

      @property loading
    **/
    loading: Ember.computed(function() {
      if (!get(this, 'routeArgs')) { return get(this, 'loadingClass'); }
    }).property('routeArgs'),

    /**
      @private

      Returns the application's main router from the container.

      @property router
    **/
    router: Ember.computed(function() {
      return get(this, 'controller').container.lookup('router:main');
    }),

    /**
      @private

      Event handler that invokes the link, activating the associated route.

      @method _invoke
      @param {Event} event
    */
    _invoke: function(event) {
      if (!isSimpleClick(event)) { return true; }

      event.preventDefault();
      if (this.bubbles === false) { event.stopPropagation(); }

      if (get(this, '_isDisabled')) { return false; }

      if (get(this, 'loading')) {
        Ember.Logger.warn("This link-to is in an inactive loading state because at least one of its parameters presently has a null/undefined value, or the provided route name is invalid.");
        return false;
      }

      var router = get(this, 'router'),
          routeArgs = get(this, 'routeArgs');

      if (get(this, 'replace')) {
        router.replaceWith.apply(router, routeArgs);
      } else {
        router.transitionTo.apply(router, routeArgs);
      }
    },

    /**
      @private

      Computed property that returns the resolved parameters.

      @property
      @return {Array}
     */
    resolvedParams: Ember.computed(function() {
      var parameters = this.parameters,
          options = parameters.options,
          types = options.types,
          data = options.data;

      return resolveParams(parameters.context, parameters.params, { types: types, data: data });
    }).property(),

    /**
      @private

      Computed property that returns the current route name and
      any dynamic segments.

      @property
      @return {Array} An array with the route name and any dynamic segments
     */
    routeArgs: Ember.computed(function() {

      var resolvedParams = get(this, 'resolvedParams').slice(0),
          router = get(this, 'router'),
          namedRoute = resolvedParams[0];

      if (!namedRoute) { return; }

      namedRoute = fullRouteName(router, namedRoute);
      resolvedParams[0] = namedRoute;

      Ember.assert(fmt("The attempt to link-to route '%@' failed. The router did not find '%@' in its possible routes: '%@'", [namedRoute, namedRoute, Ember.keys(router.router.recognizer.names).join("', '")]), router.hasRoute(namedRoute));

      for (var i = 1, len = resolvedParams.length; i < len; ++i) {
        var param = resolvedParams[i];
        if (param === null || typeof param === 'undefined') {
          // If contexts aren't present, consider the linkView unloaded.
          return;
        }
      }

      return resolvedParams;
    }).property('resolvedParams'),

    /**
      Sets the element's `href` attribute to the url for
      the `LinkView`'s targeted route.

      If the `LinkView`'s `tagName` is changed to a value other
      than `a`, this property will be ignored.

      @property href
    **/
    href: Ember.computed(function() {
      if (get(this, 'tagName') !== 'a') { return; }

      var router = get(this, 'router'),
          routeArgs = get(this, 'routeArgs');

      return routeArgs ? router.generate.apply(router, routeArgs) : get(this, 'loadingHref');
    }).property('routeArgs'),

    /**
      The default href value to use while a link-to is loading.
      Only applies when tagName is 'a'

      @property loadingHref
      @type String
      @default #
    */
    loadingHref: '#'
  });

  LinkView.toString = function() { return "LinkView"; };

  /**
    The `{{link-to}}` helper renders a link to the supplied
    `routeName` passing an optionally supplied model to the
    route as its `model` context of the route. The block
    for `{{link-to}}` becomes the innerHTML of the rendered
    element:

    ```handlebars
    {{#link-to 'photoGallery'}}
      Great Hamster Photos
    {{/link-to}}
    ```

    ```html
    <a href="/hamster-photos">
      Great Hamster Photos
    </a>
    ```

    ### Supplying a tagName
    By default `{{link-to}}` renders an `<a>` element. This can
    be overridden for a single use of `{{link-to}}` by supplying
    a `tagName` option:

    ```handlebars
    {{#link-to 'photoGallery' tagName="li"}}
      Great Hamster Photos
    {{/link-to}}
    ```

    ```html
    <li>
      Great Hamster Photos
    </li>
    ```

    To override this option for your entire application, see
    "Overriding Application-wide Defaults".
    
<<<<<<< HEAD
    ### Disabling the `link-to` heper
=======
    ### Disabling the `link-to` helper
>>>>>>> 4367ca23
    By default `{{link-to}}` is enabled. 
    any passed value to `disabled` helper property will disable the `link-to` helper.
     
    static use: the `disabled` option:
 
    ```handlebars
    {{#link-to 'photoGallery' disabled=true}}
      Great Hamster Photos
    {{/link-to}}
    ```
     
    dynamic use: the `disabledWhen` option:
    
    ```handlebars
    {{#link-to 'photoGallery' disabledWhen=controller.someProperty}}
      Great Hamster Photos
    {{/link-to}}
    ```
    
    any passed value to `disabled` will disable it except `undefined`.
    to ensure that only `true` disable the `link-to` helper you can
    override the global behaviour of `Ember.LinkView`.
         
    ```javascript  
    Ember.LinkView.reopen({
      disabled: Ember.computed(function(key, value) {
        if (value !== undefined) { 
          this.set('_isDisabled', value === true); 
        }
        return value === true ? get(this, 'disabledClass') : false;
      })
    });
    ```
     
    see "Overriding Application-wide Defaults" for more.
    
    ### Handling `href`
    `{{link-to}}` will use your application's Router to
    fill the element's `href` property with a url that
    matches the path to the supplied `routeName` for your
    routers's configured `Location` scheme, which defaults
    to Ember.HashLocation.

    ### Handling current route
    `{{link-to}}` will apply a CSS class name of 'active'
    when the application's current route matches
    the supplied routeName. For example, if the application's
    current route is 'photoGallery.recent' the following
    use of `{{link-to}}`:

    ```handlebars
    {{#link-to 'photoGallery.recent'}}
      Great Hamster Photos from the last week
    {{/link-to}}
    ```

    will result in

    ```html
    <a href="/hamster-photos/this-week" class="active">
      Great Hamster Photos
    </a>
    ```

    The CSS class name used for active classes can be customized
    for a single use of `{{link-to}}` by passing an `activeClass`
    option:

    ```handlebars
    {{#link-to 'photoGallery.recent' activeClass="current-url"}}
      Great Hamster Photos from the last week
    {{/link-to}}
    ```

    ```html
    <a href="/hamster-photos/this-week" class="current-url">
      Great Hamster Photos
    </a>
    ```

    To override this option for your entire application, see
    "Overriding Application-wide Defaults".

    ### Supplying a model
    An optional model argument can be used for routes whose
    paths contain dynamic segments. This argument will become
    the model context of the linked route:

    ```javascript
    App.Router.map(function() {
      this.resource("photoGallery", {path: "hamster-photos/:photo_id"});
    });
    ```

    ```handlebars
    {{#link-to 'photoGallery' aPhoto}}
      {{aPhoto.title}}
    {{/link-to}}
    ```

    ```html
    <a href="/hamster-photos/42">
      Tomster
    </a>
    ```

    ### Supplying multiple models
    For deep-linking to route paths that contain multiple
    dynamic segments, multiple model arguments can be used.
    As the router transitions through the route path, each
    supplied model argument will become the context for the
    route with the dynamic segments:

    ```javascript
    App.Router.map(function() {
      this.resource("photoGallery", {path: "hamster-photos/:photo_id"}, function() {
        this.route("comment", {path: "comments/:comment_id"});
      });
    });
    ```
    This argument will become the model context of the linked route:

    ```handlebars
    {{#link-to 'photoGallery.comment' aPhoto comment}}
      {{comment.body}}
    {{/link-to}}
    ```

    ```html
    <a href="/hamster-photos/42/comment/718">
      A+++ would snuggle again.
    </a>
    ```

    ### Supplying an explicit dynamic segment value
    If you don't have a model object available to pass to `{{link-to}}`,
    an optional string or integer argument can be passed for routes whose
    paths contain dynamic segments. This argument will become the value
    of the dynamic segment:

    ```javascript
    App.Router.map(function() {
      this.resource("photoGallery", {path: "hamster-photos/:photo_id"});
    });
    ```

    ```handlebars
    {{#link-to 'photoGallery' aPhotoId}}
      {{aPhoto.title}}
    {{/link-to}}
    ```

    ```html
    <a href="/hamster-photos/42">
      Tomster
    </a>
    ```

    When transitioning into the linked route, the `model` hook will
    be triggered with parameters including this passed identifier.

    ### Overriding attributes
    You can override any given property of the Ember.LinkView
    that is generated by the `{{link-to}}` helper by passing
    key/value pairs, like so:

    ```handlebars
    {{#link-to  aPhoto tagName='li' title='Following this link will change your life' classNames=['pic', 'sweet']}}
      Uh-mazing!
    {{/link-to}}
    ```

    See [Ember.LinkView](/api/classes/Ember.LinkView.html) for a
    complete list of overrideable properties. Be sure to also
    check out inherited properties of `LinkView`.

    ### Overriding Application-wide Defaults
    ``{{link-to}}`` creates an instance of Ember.LinkView
    for rendering. To override options for your entire
    application, reopen Ember.LinkView and supply the
    desired values:

    ``` javascript
    Ember.LinkView.reopen({
      activeClass: "is-active",
      tagName: 'li'
    })
    ```

    It is also possible to override the default event in
    this manner:

    ``` javascript
    Ember.LinkView.reopen({
      eventName: 'customEventName'
    });
    ```

    @method link-to
    @for Ember.Handlebars.helpers
    @param {String} routeName
    @param {Object} [context]*
    @param [options] {Object} Handlebars key/value pairs of options, you can override any property of Ember.LinkView
    @return {String} HTML string
    @see {Ember.LinkView}
  */
  Ember.Handlebars.registerHelper('link-to', function(name) {
    var options = [].slice.call(arguments, -1)[0],
        params = [].slice.call(arguments, 0, -1),
        hash = options.hash;

    hash.disabledBinding = hash.disabledWhen;

    hash.parameters = {
      context: this,
      options: options,
      params: params
    };

    return Ember.Handlebars.helpers.view.call(this, LinkView, options);
  });

  /**
    See [link-to](/api/classes/Ember.Handlebars.helpers.html#method_link-to)

    @method linkTo
    @for Ember.Handlebars.helpers
    @deprecated
    @param {String} routeName
    @param {Object} [context]*
    @return {String} HTML string
  */
  Ember.Handlebars.registerHelper('linkTo', Ember.Handlebars.helpers['link-to']);
});

<|MERGE_RESOLUTION|>--- conflicted
+++ resolved
@@ -438,11 +438,7 @@
     To override this option for your entire application, see
     "Overriding Application-wide Defaults".
     
-<<<<<<< HEAD
-    ### Disabling the `link-to` heper
-=======
     ### Disabling the `link-to` helper
->>>>>>> 4367ca23
     By default `{{link-to}}` is enabled. 
     any passed value to `disabled` helper property will disable the `link-to` helper.
      
