// ==========================================================================
// Project:   SproutCore Handlebar Views
// Copyright: ©2011 Strobe Inc. and contributors.
// License:   Licensed under MIT license (see license.js)
// ==========================================================================
/*globals TemplateTests */

var getPath = SC.getPath, setPath = SC.setPath, get = SC.get, set = SC.set;

(function() {

  jQuery.fn.caretPosition = function() {
      var ctrl = this[0];

      var CaretPos = 0;
      // IE Support
      if (document.selection) {

          ctrl.focus();
          var Sel = document.selection.createRange ();

          Sel.moveStart ('character', -ctrl.value.length);

          CaretPos = Sel.text.length;
      }
      // Firefox support
      else if (ctrl.selectionStart || ctrl.selectionStart == '0') {
          CaretPos = ctrl.selectionStart;
      }

      return (CaretPos);
  };


  jQuery.fn.setCaretPosition = function(pos) {
      var ctrl = this[0];

      if(ctrl.setSelectionRange) {
          ctrl.focus();
          ctrl.setSelectionRange(pos,pos);
      } else if (ctrl.createTextRange) {
          var range = ctrl.createTextRange();
          range.collapse(true);
          range.moveEnd('character', pos);
          range.moveStart('character', pos);
          range.select();
      }
  }

})();

/**
  This module specifically tests integration with Handlebars and SproutCore-specific
  Handlebars extensions.

  If you add additional template support to SC.View, you should create a new
  file in which to test.
*/
module("SC.View - handlebars integration", {
  setup: function() {
    window.TemplateTests = SC.Namespace.create();
  },

  teardown: function() {
    window.TemplateTests = undefined;
  }
});

test("template view should call the function of the associated template", function() {
  var view = SC.View.create({
    templateName: 'test_template',
    templates: SC.Object.create({
      test_template: SC.Handlebars.compile("<h1 id='twas-called'>template was called</h1>")
    })
  });

  view.createElement();

  ok(view.$('#twas-called').length, "the named template was called");
});

test("template view should call the function of the associated template with itself as the context", function() {
  var view = SC.View.create({
    templateName: 'test_template',

    _personName: "Tom DAAAALE",
    _i: 0,

    personName: function() {
      this._i++;
      return this._personName + this._i;
    }.property().cacheable(),

    templates: SC.Object.create({
      test_template: SC.Handlebars.compile("<h1 id='twas-called'>template was called for {{personName}}. Yea {{personName}}</h1>")
    })
  });

  view.createElement();

  equals("template was called for Tom DAAAALE1. Yea Tom DAAAALE1", view.$('#twas-called').text(), "the named template was called with the view as the data source");
});

test("should allow values from normal JavaScript hash objects to be used", function() {
  var view = SC.View.create({
    template: SC.Handlebars.compile('{{#with person}}{{firstName}} {{lastName}} (and {{pet.name}}){{/with}}'),

    person: {
      firstName: 'Señor',
      lastName: 'CFC',
      pet: {
        name: 'Fido'
      }
    }
  });

  view.createElement();

  equals(view.$().text(), "Señor CFC (and Fido)", "prints out values from a hash");
});

test("should escape HTML in normal mustaches", function() {
  var view = SC.View.create({
    template: SC.Handlebars.compile('{{output}}'),
    output: "you need to be more <b>bold</b>"
  });

  view.createElement();
  equals(view.$('b').length, 0, "does not create an element");
  equals(view.$().text(), 'you need to be more <b>bold</b>', "inserts entities, not elements");

  SC.run(function() { set(view, 'output', "you are so <i>super</i>"); });
  equals(view.$().text(), 'you are so <i>super</i>', "updates with entities, not elements");
  equals(view.$('i').length, 0, "does not create an element when value is updated");
});

test("should not escape HTML in triple mustaches", function() {
  var view = SC.View.create({
    template: SC.Handlebars.compile('{{{output}}}'),
    output: "you need to be more <b>bold</b>"
  });

  SC.run(function() {
    view.createElement();
  });

  equals(view.$('b').length, 1, "creates an element");

  SC.run(function() {
    set(view, 'output', "you are so <i>super</i>");
  });

  equals(view.$('i').length, 1, "creates an element when value is updated");
});

TemplateTests = {};

test("child views can be inserted using the {{view}} Handlebars helper", function() {
  var templates = SC.Object.create({
    nester: SC.Handlebars.compile("<h1 id='hello-world'>Hello {{world}}</h1>{{view \"TemplateTests.LabelView\"}}"),
    nested: SC.Handlebars.compile("<div id='child-view'>Goodbye {{cruel}} {{world}}</div>")
  });

  TemplateTests.LabelView = SC.View.extend({
    tagName: "aside",
    cruel: "cruel",
    world: "world?",
    templateName: 'nested',
    templates: templates
  });

  var view = SC.View.create({
    world: "world!",
    templateName: 'nester',
    templates: templates
  });

  view.createElement();

  ok(view.$("#hello-world:contains('Hello world!')").length, "The parent view renders its contents");
  ok(view.$("#child-view:contains('Goodbye cruel world?')").length === 1, "The child view renders its content once");
  ok(view.$().text().match(/Hello world!.*Goodbye cruel world\?/), "parent view should appear before the child view");
});

test("should accept relative paths to views", function() {
  var view = SC.View.create({
    template: SC.Handlebars.compile('Hey look, at {{view ".myCool.view"}}'),

    myCool: SC.Object.create({
      view: SC.View.extend({
        template: SC.Handlebars.compile("my cool view")
      })
    })
  });

  view.createElement();

  equals(view.$().text(), "Hey look, at my cool view");
});

test("child views can be inserted inside a bind block", function() {
  var templates = SC.Object.create({
    nester: SC.Handlebars.compile("<h1 id='hello-world'>Hello {{world}}</h1>{{view \"TemplateTests.LabelView\"}}"),
    nested: SC.Handlebars.compile("<div id='child-view'>Goodbye {{#with content}}{{blah}} {{view \"TemplateTests.OtherView\"}}{{/with}} {{world}}</div>"),
    other: SC.Handlebars.compile("cruel")
  });

  TemplateTests.LabelView = SC.View.extend({
    tagName: "label",
    cruel: "cruel",
    world: "world?",
    content: SC.Object.create({ blah: "wot" }),
    templateName: 'nested',
    templates: templates
  });

  TemplateTests.OtherView = SC.View.extend({
    templates: templates,
    templateName: 'other'
  });

  var view = SC.View.create({
    world: "world!",
    templateName: 'nester',
    templates: templates
  });

  view.createElement();

  ok(view.$("#hello-world:contains('Hello world!')").length, "The parent view renders its contents");
  ok(view.$("label").text().match(/Goodbye.*wot.*cruel.*world\?/), "The child view renders its content once");
  ok(view.$().text().match(/Hello world!.*Goodbye.*wot.*cruel.*world\?/), "parent view should appear before the child view");
});

test("SC.View should update when a property changes and the bind helper is used", function() {
  var templates = SC.Object.create({
   foo: SC.Handlebars.compile('<h1 id="first">{{#with content}}{{bind "wham"}}{{/with}}</h1>')
  });

  var view = SC.View.create({
    templateName: 'foo',
    templates: templates,

    content: SC.Object.create({
      wham: 'bam',
      thankYou: "ma'am"
    })
  });

  view.createElement();

  equals(view.$('#first').text(), "bam", "precond - view renders Handlebars template");

  SC.run(function() { set(get(view, 'content'), 'wham', 'bazam'); });
  equals(view.$('#first').text(), "bazam", "view updates when a bound property changes");
});

test("SC.View should update when a property changes and no bind helper is used", function() {
  var templates = SC.Object.create({
   foo: SC.Handlebars.compile('<h1 id="first">{{#with content}}{{wham}}{{/with}}</h1>')
  });

  var view = SC.View.create({
    templateName: 'foo',
    templates: templates,

    content: SC.Object.create({
      wham: 'bam',
      thankYou: "ma'am"
    })
  });

  view.createElement();

  equals(view.$('#first').text(), "bam", "precond - view renders Handlebars template");

  SC.run(function() { set(get(view, 'content'), 'wham', 'bazam'); });

  equals(view.$('#first').text(), "bazam", "view updates when a bound property changes");
});

test("SC.View should update when the property used with the #with helper changes", function() {
  var templates = SC.Object.create({
   foo: SC.Handlebars.compile('<h1 id="first">{{#with content}}{{wham}}{{/with}}</h1>')
  });

  var view = SC.View.create({
    templateName: 'foo',
    templates: templates,

    content: SC.Object.create({
      wham: 'bam',
      thankYou: "ma'am"
    })
  });

  view.createElement();

  equals(view.$('#first').text(), "bam", "precond - view renders Handlebars template");

  SC.run(function() {
    set(view, 'content', SC.Object.create({
      wham: 'bazam'
    }));
  });

  equals(view.$('#first').text(), "bazam", "view updates when a bound property changes");
});

test("should not update when a property is removed from the view", function() {
  var templates = SC.Object.create({
    foo: SC.Handlebars.compile('<h1 id="first">{{#bind "content"}}{{#bind "foo"}}{{bind "baz"}}{{/bind}}{{/bind}}</h1>')
  });
  var removeCalled = 0;
  var origRemove;
  function swapRemove() {
    if (origRemove) {
      SC.removeObserver = origRemove;
      origRemove = null;
    } else {
      origRemove = SC.removeObserver;
      SC.removeObserver = function(property, func) {
        removeCalled++;
        return origRemove.apply(this, arguments);
      };
    }
  }

  swapRemove();

  var view = SC.View.create({
    templateName: 'foo',
    templates: templates,

    content: SC.Object.create({
      foo: SC.Object.create({
        baz: "unicorns"
      })
    })
  });

  view.createElement();

  equals(view.$('#first').text(), "unicorns", "precond - renders the bound value");

  var oldContent = get(view, 'content');

  SC.run(function() {
    set(view, 'content', SC.Object.create({
      foo: SC.Object.create({
        baz: "ninjas"
      })
    }));
  });

  equals(view.$('#first').text(), 'ninjas', "updates to new content value");

  SC.run(function() {
    setPath(oldContent, 'foo.baz', 'rockstars');
  });

  SC.run(function() {
    setPath(oldContent, 'foo.baz', 'ewoks');
  });
  
  swapRemove();

  equals(removeCalled, 1, "does not try to remove observer more than once");
  equals(view.$('#first').text(), "ninjas", "does not update removed object");
});

test("Handlebars templates update properties if a content object changes", function() {
  var templates;

  templates = SC.Object.create({
    menu: SC.Handlebars.compile('<h1>Today\'s Menu</h1>{{#bind "coffee"}}<h2>{{color}} coffee</h2><span id="price">{{bind "price"}}</span>{{/bind}}')
  });

  var view = SC.View.create({
    templateName: 'menu',
    templates: templates,

    coffee: SC.Object.create({
      color: 'brown',
      price: '$4'
    })
  });

  view.createElement();

  equals(view.$('h2').text(), "brown coffee", "precond - renders color correctly");
  equals(view.$('#price').text(), '$4', "precond - renders price correctly");

  SC.run(function() {
    set(view, 'coffee', SC.Object.create({
      color: "mauve",
      price: "$4.50"
    }));
  });

  equals(view.$('h2').text(), "mauve coffee", "should update name field when content changes");
  equals(view.$('#price').text(), "$4.50", "should update price field when content changes");

  SC.run(function() {
    set(view, 'coffee', SC.Object.create({
      color: "mauve",
      price: "$5.50"
    }));
  });

  equals(view.$('h2').text(), "mauve coffee", "should update name field when content changes");
  equals(view.$('#price').text(), "$5.50", "should update price field when content changes");

  SC.run(function() {
    setPath(view, 'coffee.price', "$5");
  });

  equals(view.$('#price').text(), "$5", "should update price field when price property is changed");
});

test("Template updates correctly if a path is passed to the bind helper", function() {
  var templates;

  templates = SC.Object.create({
    menu: SC.Handlebars.compile('<h1>{{bind "coffee.price"}}</h1>')
  });

  var view = SC.View.create({
    templateName: 'menu',
    templates: templates,

    coffee: SC.Object.create({
      price: '$4'
    })
  });

  view.createElement();

  equals(view.$('h1').text(), "$4", "precond - renders price");

  SC.run(function() {
    setPath(view, 'coffee.price', "$5");
  });

  equals(view.$('h1').text(), "$5", "updates when property changes");

  SC.run(function() {
    set(view, 'coffee', { price: "$6" });
  });

  equals(view.$('h1').text(), "$6", "updates when parent property changes");
});

// test("Template updates correctly if a path is passed to the bind helper and the context object is an SC.ObjectController", function() {
//   var templates;

//   templates = SC.Object.create({
//     menu: SC.Handlebars.compile('<h1>{{bind "coffee.price"}}</h1>')
//   });

//   var controller = SC.ObjectController.create();
//   var realObject = SC.Object.create({
//     price: "$4"
//   });

//   set(controller, 'content', realObject);

//   var view = SC.View.create({
//     templateName: 'menu',
//     templates: templates,

//     coffee: controller
//   });

//   view.createElement();

//   equals(view.$('h1').text(), "$4", "precond - renders price");

//   set(realObject, 'price', "$5");

//   equals(view.$('h1').text(), "$5", "updates when property is set on real object");

//   SC.run(function() {
//     set(controller, 'price', "$6" );
//   });

//   equals(view.$('h1').text(), "$6", "updates when property is set on object controller");
// });

test("should update the block when object passed to #if helper changes", function() {
  var templates;

  templates = SC.Object.create({
    menu: SC.Handlebars.compile('<h1>{{#if inception}}{{INCEPTION}}{{/if}}</h1>')
  });

  var view = SC.View.create({
    templateName: 'menu',
    templates: templates,

    INCEPTION: "BOOOOOOOONG doodoodoodoodooodoodoodoo",
    inception: 'OOOOoooooOOOOOOooooooo'
  });

  view.createElement();

  equals(view.$('h1').text(), "BOOOOOOOONG doodoodoodoodooodoodoodoo", "renders block if a string");

  var tests = [false, null, undefined, [], '', 0];

  tests.forEach(function(val) {
    SC.run(function() {
      set(view, 'inception', val);
    });

    equals(view.$('h1').text(), '', "hides block when conditional is '%@'".fmt(val));

    SC.run(function() {
      set(view, 'inception', true);
    });

    equals(view.$('h1').text(), "BOOOOOOOONG doodoodoodoodooodoodoodoo", "precond - renders block when conditional is true");
  });
});

test("should update the block when object passed to #unless helper changes", function() {
  var templates;

  templates = SC.Object.create({
    advice: SC.Handlebars.compile('<h1>{{#unless onDrugs}}{{doWellInSchool}}{{/unless}}</h1>')
  });

  var view = SC.View.create({
    templateName: 'advice',
    templates: templates,

    onDrugs: true,
    doWellInSchool: "Eat your vegetables"
  });

  view.createElement();

  equals(view.$('h1').text(), "", "hides block if true");

  var tests = [false, null, undefined, [], '', 0];

  tests.forEach(function(val) {
    SC.run(function() {
      set(view, 'onDrugs', val);
    });

    equals(view.$('h1').text(), 'Eat your vegetables', "renders block when conditional is '%@'; %@".fmt(val, SC.typeOf(val)));

    SC.run(function() {
      set(view, 'onDrugs', true);
    });

    equals(view.$('h1').text(), "", "precond - hides block when conditional is true");
  });
});

test("should update the block when object passed to #if helper changes and an inverse is supplied", function() {
  var templates;

  templates = SC.Object.create({
    menu: SC.Handlebars.compile('<h1>{{#if inception}}{{INCEPTION}}{{else}}{{SAD}}{{/if}}</h1>')
  });

  var view = SC.View.create({
    templateName: 'menu',
    templates: templates,

    INCEPTION: "BOOOOOOOONG doodoodoodoodooodoodoodoo",
    inception: false,
    SAD: 'BOONG?'
  });

  view.createElement();

  equals(view.$('h1').text(), "BOONG?", "renders alternate if false");

  SC.run(function() { set(view, 'inception', true); });

  var tests = [false, null, undefined, [], '', 0];

  tests.forEach(function(val) {
    SC.run(function() {
      set(view, 'inception', val);
    });

    equals(view.$('h1').text(), 'BOONG?', "renders alternate if %@".fmt(val));

    SC.run(function() {
      set(view, 'inception', true);
    });

    equals(view.$('h1').text(), "BOOOOOOOONG doodoodoodoodooodoodoodoo", "precond - renders block when conditional is true");
  });
});

// test("Should insert a localized string if the {{loc}} helper is used", function() {
//   SC.stringsFor('en', {
//     'Brazil': 'Brasilia'
//   });

//   templates = SC.Object.create({
//     'loc': SC.Handlebars.compile('<h1>Country: {{loc "Brazil"}}')
//   });

//   var view = SC.View.create({
//     templateName: 'loc',
//     templates: templates,

//     country: 'Brazil'
//   });

//   view.createElement();
//   equals(view.$('h1').text(), 'Country: Brasilia', "returns localized value");
// });

test("Template views return a no-op function if their template cannot be found", function() {
  var view = SC.View.create({
    templateName: 'cantBeFound'
  });

  raises(function() {
    var template = get(view, 'template');

    ok(SC.typeOf(template) === 'function', 'template should be a function');
    equals(template(), '', 'should return an empty string');
  });
});

test("Template views add an elementId to child views created using the view helper", function() {
  var templates = SC.Object.create({
    parent: SC.Handlebars.compile('<label>{{view "TemplateTests.ChildView"}}</label>'),
    child: SC.Handlebars.compile("I can't believe it's not butter.")
  });

  TemplateTests.ChildView = SC.View.extend({
    templates: templates,
    templateName: 'child'
  });

  var view = SC.View.create({
    templates: templates,
    templateName: 'parent'
  });

  view.createElement();
  var childView = getPath(view, 'childViews.firstObject');
  equals(view.$().children().first().children().first().attr('id'), get(childView, 'elementId'));
});

test("Template views set the template of their children to a passed block", function() {
  var templates = SC.Object.create({
    parent: SC.Handlebars.compile('<h1>{{#view "TemplateTests.NoTemplateView"}}<span>It worked!</span>{{/view}}</h1>')
  });

  TemplateTests.NoTemplateView = SC.View.extend();

  var view = SC.View.create({
    templates: templates,
    templateName: 'parent'
  });

  view.createElement();
  ok(view.$('h1:has(span)').length === 1, "renders the passed template inside the parent template");
});

test("should pass hash arguments to the view object", function() {
  TemplateTests.bindTestObject = SC.Object.create({
    bar: 'bat'
  });

  TemplateTests.HashArgTemplateView = SC.View.extend({
  });

  var view ;
  
  SC.run(function() {
    view = SC.View.create({
      template: SC.Handlebars.compile('{{#view TemplateTests.HashArgTemplateView fooBinding="TemplateTests.bindTestObject.bar"}}{{foo}}{{/view}}')
    });

    view.createElement();
  });

  equals(view.$().text(), "bat", "prints initial bound value");

  SC.run(function() { 
    set(TemplateTests.bindTestObject, 'bar', 'brains'); 
  });

  equals(view.$().text(), "brains", "prints updated bound value");
});

test("Child views created using the view helper should have their parent view set properly", function() {
  TemplateTests = {};

  var template = '{{#view "SC.View"}}{{#view "SC.View"}}{{view "SC.View"}}{{/view}}{{/view}}';

  var view = SC.View.create({
    template: SC.Handlebars.compile(template)
  });

  view.createElement();

  var childView = view.childViews[0].childViews[0];
  equals(childView, childView.childViews[0].parentView, 'parent view is correct');
});

test("Child views created using the view helper should have their IDs registered for events", function() {
  TemplateTests = {};

  var template = '{{view "SC.View"}}{{view "SC.View" id="templateViewTest"}}';

  var view = SC.View.create({
    template: SC.Handlebars.compile(template)
  });

  view.createElement();

  var childView = view.childViews[0];
  var id = childView.$()[0].id;
  equals(SC.View.views[id], childView, 'childView without passed ID is registered with SC.View.views so that it can properly receive events from RootResponder');

  childView = view.childViews[1];
  id = childView.$()[0].id;
  equals(id, 'templateViewTest', 'precond -- id of childView should be set correctly');
  equals(SC.View.views[id], childView, 'childView with passed ID is registered with SC.View.views so that it can properly receive events from RootResponder');
});

test("Collection views that specify an example view class have their children be of that class", function() {
  TemplateTests.ExampleViewCollection = SC.CollectionView.extend({
    itemViewClass: SC.View.extend({
      isCustom: true
    }),

    content: ['foo']
  });

  var parentView = SC.View.create({
    template: SC.Handlebars.compile('{{#collection "TemplateTests.ExampleViewCollection"}}OHAI{{/collection}}')
  });

  SC.run(function() {
    parentView.append();
  });

  ok(parentView.childViews[0].childViews[0].isCustom, "uses the example view class");

  parentView.destroy();
});

test("itemViewClass works in the #collection helper", function() {
  TemplateTests.ExampleController = SC.ArrayProxy.create({
    content: ['alpha']
  });

  TemplateTests.ExampleItemView = SC.View.extend({
    isAlsoCustom: true
  });

  var parentView = SC.View.create({
    template: SC.Handlebars.compile('{{#collection contentBinding="TemplateTests.ExampleController" itemViewClass="TemplateTests.ExampleItemView"}}beta{{/collection}}')
  });

  SC.run(function() {
    parentView.append();
  });

  ok(parentView.childViews[0].childViews[0].isAlsoCustom, "uses the example view class specified in the #collection helper");

  parentView.destroy();
});

test("itemViewClass works in the #collection helper relatively", function() {
  TemplateTests.ExampleController = SC.ArrayProxy.create({
    content: ['alpha']
  });

  TemplateTests.ExampleItemView = SC.View.extend({
    isAlsoCustom: true
  });

  TemplateTests.CollectionView = SC.CollectionView.extend({
    possibleItemView: TemplateTests.ExampleItemView
  });

  var parentView = SC.View.create({
    template: SC.Handlebars.compile('{{#collection TemplateTests.CollectionView contentBinding="TemplateTests.ExampleController" itemViewClass="possibleItemView"}}beta{{/collection}}')
  });

  SC.run(function() {
    parentView.append();
  });

  ok(parentView.childViews[0].childViews[0].isAlsoCustom, "uses the example view class specified in the #collection helper");

  parentView.destroy();
});

test("should update boundIf blocks if the conditional changes", function() {
  var templates = SC.Object.create({
   foo: SC.Handlebars.compile('<h1 id="first">{{#boundIf "content.myApp.isEnabled"}}{{content.wham}}{{/boundIf}}</h1>')
  });

  var view = SC.View.create({
    templateName: 'foo',
    templates: templates,

    content: SC.Object.create({
      wham: 'bam',
      thankYou: "ma'am",
      myApp: SC.Object.create({
        isEnabled: YES
      })
    })
  });

  view.createElement();

  equals(view.$('#first').text(), "bam", "renders block when condition is true");

  SC.run(function() { 
    setPath(get(view, 'content'), 'myApp.isEnabled', NO); 
  });

  equals(view.$('#first').text(), "", "re-renders without block when condition is false");

  SC.run(function() { 
    setPath(get(view, 'content'), 'myApp.isEnabled', YES); 
  });

  equals(view.$('#first').text(), "bam", "re-renders block when condition changes to true");
});

test("{{view}} id attribute should set id on layer", function() {
  var templates = SC.Object.create({
    foo: SC.Handlebars.compile('{{#view "TemplateTests.IdView" id="bar"}}baz{{/view}}')
  });

  TemplateTests.IdView = SC.View;

  var view = SC.View.create({
    templateName: 'foo',
    templates: templates
  });

  view.createElement();

  equals(view.$('#bar').length, 1, "adds id attribute to layer");
  equals(view.$('#bar').text(), 'baz', "emits content");
});

test("{{view}} class attribute should set class on layer", function() {
  var templates = SC.Object.create({
    foo: SC.Handlebars.compile('{{#view "TemplateTests.IdView" class="bar"}}baz{{/view}}')
  });

  TemplateTests.IdView = SC.View;

  var view = SC.View.create({
    templateName: 'foo',
    templates: templates
  });

  view.createElement();

  equals(view.$('.bar').length, 1, "adds class attribute to layer");
  equals(view.$('.bar').text(), 'baz', "emits content");
});

test("{{view}} should be able to point to a local view", function() {
  var view = SC.View.create({
    template: SC.Handlebars.compile("{{view common}}"),

    common: SC.View.extend({
      template: SC.Handlebars.compile("common")
    })
  });

  view.createElement();

  equals(view.$().text(), "common", "tries to look up view name locally");
});

test("should be able to bind view class names to properties", function() {
  var templates = SC.Object.create({
    template: SC.Handlebars.compile('{{#view "TemplateTests.classBindingView" classBinding="isDone"}}foo{{/view}}')
  });

  TemplateTests.classBindingView = SC.View.extend({
    isDone: YES
  });

  var view = SC.View.create({
    templateName: 'template',
    templates: templates
  });

  view.createElement();

  equals(view.$('.is-done').length, 1, "dasherizes property and sets class name");

  SC.run(function() {
    set(view.childViews[0], 'isDone', NO);
  });

  equals(view.$('.is-done').length, 0, "removes class name if bound property is set to false");
});

test("should be able to bind element attributes using {{bindAttr}}", function() {
  var template = SC.Handlebars.compile('<img {{bindAttr src="content.url" alt="content.title"}}>');

  var view = SC.View.create({
    template: template,
    content: SC.Object.create({
      url: "http://www.sproutcore.com/assets/images/logo.png",
      title: "The SproutCore Logo"
    })
  });

  view.createElement();

  equals(view.$('img').attr('src'), "http://www.sproutcore.com/assets/images/logo.png", "sets src attribute");
  equals(view.$('img').attr('alt'), "The SproutCore Logo", "sets alt attribute");

  SC.run(function() {
    setPath(view, 'content.title', "El logo de Esproutcore");
  });

  equals(view.$('img').attr('alt'), "El logo de Esproutcore", "updates alt attribute when content's title attribute changes");

  SC.run(function() {
    set(view, 'content', SC.Object.create({
      url: "http://www.thegooglez.com/theydonnothing",
      title: "I CAN HAZ SEARCH"
    }));
  });

  equals(view.$('img').attr('alt'), "I CAN HAZ SEARCH", "updates alt attribute when content object changes");

  SC.run(function() {
    set(view, 'content', {
      url: "http://www.sproutcore.com/assets/images/logo.png",
      title: "The SproutCore Logo"
    });
  });

  equals(view.$('img').attr('alt'), "The SproutCore Logo", "updates alt attribute when content object is a hash");

  SC.run(function() {
    set(view, 'content', SC.Object.create({
      url: "http://www.sproutcore.com/assets/images/logo.png",
      title: SC.computed(function() {
        return "Nanananana SproutCore!";
      })
    }));
  });

  equals(view.$('img').attr('alt'), "Nanananana SproutCore!", "updates alt attribute when title property is computed");
});

test("should not reset cursor position when text field receives keyUp event", function() {
  var view = SC.TextField.create({
    value: "Broseidon, King of the Brocean"
  });

  SC.run(function() {
    view.append();
  });

  view.$().val('Brosiedoon, King of the Brocean');
  view.$().setCaretPosition(5);

  SC.run(function() {
    view.keyUp({});
  });

  equals(view.$().caretPosition(), 5, "The keyUp event should not result in the cursor being reset due to the bindAttr observers");

  view.destroy();
});

test("should be able to bind element attributes using {{bindAttr}} inside a block", function() {
  var template = SC.Handlebars.compile('{{#with content}}<img {{bindAttr src="url" alt="title"}}>{{/with}}');

  var view = SC.View.create({
    template: template,
    content: SC.Object.create({
      url: "http://www.sproutcore.com/assets/images/logo.png",
      title: "The SproutCore Logo"
    })
  });

  view.createElement();

  equals(view.$('img').attr('src'), "http://www.sproutcore.com/assets/images/logo.png", "sets src attribute");
  equals(view.$('img').attr('alt'), "The SproutCore Logo", "sets alt attribute");

  SC.run(function() {
    setPath(view, 'content.title', "El logo de Esproutcore");
  });

  equals(view.$('img').attr('alt'), "El logo de Esproutcore", "updates alt attribute when content's title attribute changes");
});

test("should be able to bind class attribute with {{bindAttr}}", function() {
  var template = SC.Handlebars.compile('<img {{bindAttr class="foo"}}>');

  var view = SC.View.create({
    template: template,
    foo: 'bar'
  });

  view.createElement();

  equals(view.$('img').attr('class'), 'bar', "renders class");

  SC.run(function() {
    set(view, 'foo', 'baz');
  });

  equals(view.$('img').attr('class'), 'baz', "updates class");
});

test("should be able to bind boolean element attributes using {{bindAttr}}", function() {
  var template = SC.Handlebars.compile('<input type="checkbox" {{bindAttr disabled="content.isDisabled" checked="content.isChecked"}} />');
  var content = SC.Object.create({
    isDisabled: false,
    isChecked: true
  });

  var view = SC.View.create({
    template: template,
    content: content
  });

  view.createElement();

  ok(!view.$('input').attr('disabled'), 'attribute does not exist upon initial render');
  ok(view.$('input').attr('checked'), 'attribute is present upon initial render');

  SC.run(function() {
    set(content, 'isDisabled', true);
    set(content, 'isChecked', false);
  });

  ok(view.$('input').attr('disabled'), 'attribute exists after update');
  ok(!view.$('input').attr('checked'), 'attribute is not present after update');
});

test("should be able to add multiple classes using {{bindAttr class}}", function() {
  var template = SC.Handlebars.compile('<div {{bindAttr class="content.isAwesomeSauce content.isAlsoCool"}}></div>');
  var content = SC.Object.create({
    isAwesomeSauce: true,
    isAlsoCool: true
  });

  var view = SC.View.create({
    template: template,
    content: content
  });

  view.createElement();

  ok(view.$('div').hasClass('is-awesome-sauce'), "dasherizes first property and sets classname");
  ok(view.$('div').hasClass('is-also-cool'), "dasherizes second property and sets classname");

  SC.run(function() {
    set(content, 'isAwesomeSauce', false);
  });

  ok(!view.$('div').hasClass('is-awesome-sauce'), "removes dasherized class when property is set to false");
});

test("should be able to output a property without binding", function(){
  var template = SC.Handlebars.compile('<div>{{raw content.aRawString}}</div>');
  var content = SC.Object.create({
    aRawString: "No spans here, son."
  });

  var view = SC.View.create({
    template: template,
    content: content
  });

  view.createElement();

  equals(view.$('div').html(), "No spans here, son.");
});

<<<<<<< HEAD
module("Templates redrawing and bindings", {
  setup: function(){
    MyApp = SC.Object.create({});
  },
  teardown: function(){
    window.MyApp = null;
  }
})
test("should be able to update when bound property updates", function(){
  MyApp.set('controller', SC.Object.create({name: 'first'}))
  
  var View = SC.View.extend({
    template: SC.Handlebars.compile('<i>{{value.name}}, {{computed}}</i>'),
    valueBinding: 'MyApp.controller',
    computed: function(){
      return this.getPath('value.name') + ' - computed';
    }.property('value')
  });
  
  var view = View.create();
  view.createElement();
  
  SC.run.sync();
  
  SC.run(function(){
    MyApp.set('controller', SC.Object.create({
      name: 'second'
    }))
  })
  
  
  equals(view.get('computed'), "second - computed", "view computed properties correctly update");
  equals(view.$('i').text(), 'second, second - computed', "view rerenders when bound properties change");
  
})
=======
test("should be able to choose a tagName other than span", function(){
  var template = SC.Handlebars.compile('{{#if content.underwater tagName="abbr"}}Hold your breath.{{/if}}');
  var content = SC.Object.create({
      underwater: true
  });

  var view = SC.View.create({
    template: template,
    content: content
  });

  view.createElement();

  equals(view.$('abbr').length, 1);
});

test("should still get a span by default if tagName isn't specified", function(){
  var template = SC.Handlebars.compile('{{#if content.underwater}}Hold your breath.{{/if}}');
  var content = SC.Object.create({
      underwater: true
  });

  var view = SC.View.create({
    template: template,
    content: content
  });

  view.createElement();

  equals(view.$('span').length, 1);
});
>>>>>>> 7457f489
<|MERGE_RESOLUTION|>--- conflicted
+++ resolved
@@ -1092,7 +1092,38 @@
   equals(view.$('div').html(), "No spans here, son.");
 });
 
-<<<<<<< HEAD
+test("should be able to choose a tagName other than span", function(){
+  var template = SC.Handlebars.compile('{{#if content.underwater tagName="abbr"}}Hold your breath.{{/if}}');
+  var content = SC.Object.create({
+      underwater: true
+  });
+
+  var view = SC.View.create({
+    template: template,
+    content: content
+  });
+
+  view.createElement();
+
+  equals(view.$('abbr').length, 1);
+});
+
+test("should still get a span by default if tagName isn't specified", function(){
+  var template = SC.Handlebars.compile('{{#if content.underwater}}Hold your breath.{{/if}}');
+  var content = SC.Object.create({
+      underwater: true
+  });
+
+  var view = SC.View.create({
+    template: template,
+    content: content
+  });
+
+  view.createElement();
+
+  equals(view.$('span').length, 1);
+});
+
 module("Templates redrawing and bindings", {
   setup: function(){
     MyApp = SC.Object.create({});
@@ -1100,7 +1131,8 @@
   teardown: function(){
     window.MyApp = null;
   }
-})
+});
+
 test("should be able to update when bound property updates", function(){
   MyApp.set('controller', SC.Object.create({name: 'first'}))
   
@@ -1127,37 +1159,4 @@
   equals(view.get('computed'), "second - computed", "view computed properties correctly update");
   equals(view.$('i').text(), 'second, second - computed', "view rerenders when bound properties change");
   
-})
-=======
-test("should be able to choose a tagName other than span", function(){
-  var template = SC.Handlebars.compile('{{#if content.underwater tagName="abbr"}}Hold your breath.{{/if}}');
-  var content = SC.Object.create({
-      underwater: true
-  });
-
-  var view = SC.View.create({
-    template: template,
-    content: content
-  });
-
-  view.createElement();
-
-  equals(view.$('abbr').length, 1);
-});
-
-test("should still get a span by default if tagName isn't specified", function(){
-  var template = SC.Handlebars.compile('{{#if content.underwater}}Hold your breath.{{/if}}');
-  var content = SC.Object.create({
-      underwater: true
-  });
-
-  var view = SC.View.create({
-    template: template,
-    content: content
-  });
-
-  view.createElement();
-
-  equals(view.$('span').length, 1);
-});
->>>>>>> 7457f489
+});
