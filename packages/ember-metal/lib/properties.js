/**
@module ember-metal
*/

import Ember from "ember-metal/core";
import { meta as metaFor } from "ember-metal/utils";
import {
  defineProperty as objectDefineProperty,
  hasPropertyAccessors
} from "ember-metal/platform";
import { overrideChains } from "ember-metal/property_events";
// ..........................................................
// DESCRIPTOR
//

/**
  Objects of this type can implement an interface to respond to requests to
  get and set. The default implementation handles simple properties.

  You generally won't need to create or subclass this directly.

  @class Descriptor
  @namespace Ember
  @private
  @constructor
*/
export function Descriptor() {}

// ..........................................................
// DEFINING PROPERTIES API
//

export function MANDATORY_SETTER_FUNCTION(name) {
  return function SETTER_FUNCTION(value) {
    Ember.assert("You must use Ember.set() to set the `" + name + "` property (of " + this + ") to `" + value + "`.", false);
  };
}

export function DEFAULT_GETTER_FUNCTION(name) {
  return function GETTER_FUNCTION() {
    var meta = this['__ember_meta__'];
    return meta && meta.values[name];
  };
}

/**
  NOTE: This is a low-level method used by other parts of the API. You almost
  never want to call this method directly. Instead you should use
  `Ember.mixin()` to define new properties.

  Defines a property on an object. This method works much like the ES5
  `Object.defineProperty()` method except that it can also accept computed
  properties and other special descriptors.

  Normally this method takes only three parameters. However if you pass an
  instance of `Ember.Descriptor` as the third param then you can pass an
  optional value as the fourth parameter. This is often more efficient than
  creating new descriptor hashes for each property.

  ## Examples

  ```javascript
  // ES5 compatible mode
  Ember.defineProperty(contact, 'firstName', {
    writable: true,
    configurable: false,
    enumerable: true,
    value: 'Charles'
  });

  // define a simple property
  Ember.defineProperty(contact, 'lastName', undefined, 'Jolley');

  // define a computed property
  Ember.defineProperty(contact, 'fullName', Ember.computed(function() {
    return this.firstName+' '+this.lastName;
  }).property('firstName', 'lastName'));
  ```

  @private
  @method defineProperty
  @for Ember
  @param {Object} obj the object to define this property on. This may be a prototype.
  @param {String} keyName the name of the property
  @param {Ember.Descriptor} [desc] an instance of `Ember.Descriptor` (typically a
    computed property) or an ES5 descriptor.
    You must provide this or `data` but not both.
  @param {*} [data] something other than a descriptor, that will
    become the explicit value of this property.
*/
export function defineProperty(obj, keyName, desc, data, meta) {
  var descs, existingDesc, watching, value;

  if (!meta) meta = metaFor(obj);
  descs = meta.descs;
  existingDesc = meta.descs[keyName];
  var watchEntry = meta.watching[keyName];

  watching = watchEntry !== undefined && watchEntry > 0;

  if (existingDesc instanceof Descriptor) {
    existingDesc.teardown(obj, keyName);
  }

  if (desc instanceof Descriptor) {
    value = desc;

    descs[keyName] = desc;
    if (Ember.FEATURES.isEnabled('mandatory-setter')) {
      if (watching && hasPropertyAccessors) {
        objectDefineProperty(obj, keyName, {
          configurable: true,
          enumerable: true,
          writable: true,
          value: undefined // make enumerable
        });
      } else {
        obj[keyName] = undefined; // make enumerable
      }
    } else {
      obj[keyName] = undefined; // make enumerable
    }
    if (desc.setup) { desc.setup(obj, keyName); }
  } else {
    descs[keyName] = undefined; // shadow descriptor in proto
    if (desc == null) {
      value = data;

      if (Ember.FEATURES.isEnabled('mandatory-setter')) {
        if (watching && hasPropertyAccessors) {
          meta.values[keyName] = data;
          objectDefineProperty(obj, keyName, {
            configurable: true,
            enumerable: true,
            set: MANDATORY_SETTER_FUNCTION(keyName),
            get: DEFAULT_GETTER_FUNCTION(keyName)
          });
        } else {
          obj[keyName] = data;
        }
      } else {
        obj[keyName] = data;
      }
    } else {
      value = desc;

      // compatibility with ES5
      objectDefineProperty(obj, keyName, desc);
    }
  }

  // if key is being watched, override chains that
  // were initialized with the prototype
  if (watching) { overrideChains(obj, keyName, meta); }

  // The `value` passed to the `didDefineProperty` hook is
  // either the descriptor or data, whichever was passed.
  if (obj.didDefineProperty) { obj.didDefineProperty(obj, keyName, value); }

  return this;
<<<<<<< HEAD
}

/**
  Used internally to allow changing properties in a backwards compatible way, and print a helpful
  deprecation warning.

  @method deprecateProperty
  @param {Object} object The object to add the deprecated property to.
  @param {String} deprecatedKey The property to add (and print deprecation warnings upon accessing).
  @param {String} newKey The property that will be aliased.
  @private
  @since 1.7.0
*/

export function deprecateProperty(object, deprecatedKey, newKey) {
  function deprecate() {
    Ember.deprecate('Usage of `' + deprecatedKey + '` is deprecated, use `' + newKey + '` instead.');
  }

  if (platform.hasPropertyAccessors) {
    defineProperty(object, deprecatedKey, {
        configurable: true,
        enumerable: false,
        set: function(value) { deprecate(); set(this, newKey, value); },
        get: function() { deprecate(); return get(this, newKey); }
    });
  }
=======
>>>>>>> 579fe6a3
}<|MERGE_RESOLUTION|>--- conflicted
+++ resolved
@@ -158,34 +158,4 @@
   if (obj.didDefineProperty) { obj.didDefineProperty(obj, keyName, value); }
 
   return this;
-<<<<<<< HEAD
-}
-
-/**
-  Used internally to allow changing properties in a backwards compatible way, and print a helpful
-  deprecation warning.
-
-  @method deprecateProperty
-  @param {Object} object The object to add the deprecated property to.
-  @param {String} deprecatedKey The property to add (and print deprecation warnings upon accessing).
-  @param {String} newKey The property that will be aliased.
-  @private
-  @since 1.7.0
-*/
-
-export function deprecateProperty(object, deprecatedKey, newKey) {
-  function deprecate() {
-    Ember.deprecate('Usage of `' + deprecatedKey + '` is deprecated, use `' + newKey + '` instead.');
-  }
-
-  if (platform.hasPropertyAccessors) {
-    defineProperty(object, deprecatedKey, {
-        configurable: true,
-        enumerable: false,
-        set: function(value) { deprecate(); set(this, newKey, value); },
-        get: function() { deprecate(); return get(this, newKey); }
-    });
-  }
-=======
->>>>>>> 579fe6a3
 }