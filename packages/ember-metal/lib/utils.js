import Ember from "ember-metal/core";
import {
  defineProperty as o_defineProperty,
  canDefineNonEnumerableProperties,
  hasPropertyAccessors,
<<<<<<< HEAD
  create
=======
  create as o_create
>>>>>>> e996eacc
} from "ember-metal/platform";

import {
  forEach
} from "ember-metal/array";

/**
@module ember-metal
*/

/**
  Previously we used `Ember.$.uuid`, however `$.uuid` has been removed from
  jQuery master. We'll just bootstrap our own uuid now.

  @private
  @return {Number} the uuid
*/
var _uuid = 0;

/**
  Generates a universally unique identifier. This method
  is used internally by Ember for assisting with
  the generation of GUID's and other unique identifiers
  such as `bind-attr` data attributes.

  @public
  @return {Number} [description]
 */
export function uuid() {
  return ++_uuid;
}

/**
  Prefix used for guids through out Ember.
  @private
  @property GUID_PREFIX
  @for Ember
  @type String
  @final
*/
var GUID_PREFIX = 'ember';

<<<<<<< HEAD
var o_create = create;
=======
>>>>>>> e996eacc
// Used for guid generation...
var numberCache  = [];
var stringCache  = {};

/**
  Strongly hint runtimes to intern the provided string.

  When do I need to use this function?

  For the most part, never. Pre-mature optimization is bad, and often the
  runtime does exactly what you need it to, and more often the trade-off isn't
  worth it.

  Why?

  Runtimes store strings in at least 2 different representations:
  Ropes and Symbols (interned strings). The Rope provides a memory efficient
  data-structure for strings created from concatenation or some other string
  manipulation like splitting.

  Unfortunately checking equality of different ropes can be quite costly as
  runtimes must resort to clever string comparison algorithims. These
  algorithims typically cost in proportion to the length of the string.
  Luckily, this is where the Symbols (interned strings) shine. As Symbols are
  unique by their string content, equality checks can be done by pointer
  comparision.

  How do I know if my string is a rope or symbol?

  Typically (warning general sweeping statement, but truthy in runtimes at
  present) static strings created as part of the JS source are interned.
  Strings often used for comparisions can be interned at runtime if some
  criteria are met.  One of these criteria can be the size of the entire rope.
  For example, in chrome 38 a rope longer then 12 characters will not
  intern, nor will segments of that rope.

  Some numbers: http://jsperf.com/eval-vs-keys/8

  Known Trick™

  @private
  @return {String} interned version of the provided string
*/
function intern(str) {
  var obj = {};
  obj[str] = 1;
  for (var key in obj) {
    if (key === str) return key;
  }
  return str;
}

/**
  A unique key used to assign guids and other private metadata to objects.
  If you inspect an object in your browser debugger you will often see these.
  They can be safely ignored.

  On browsers that support it, these properties are added with enumeration
  disabled so they won't show up when you iterate over your properties.

  @private
  @property GUID_KEY
  @for Ember
  @type String
  @final
*/
var GUID_KEY = intern('__ember' + (+ new Date()));

var GUID_DESC = {
  writable:    false,
  configurable: false,
  enumerable:  false,
  value: null
};

/**
  Generates a new guid, optionally saving the guid to the object that you
  pass in. You will rarely need to use this method. Instead you should
  call `Ember.guidFor(obj)`, which return an existing guid if available.

  @private
  @method generateGuid
  @for Ember
  @param {Object} [obj] Object the guid will be used for. If passed in, the guid will
    be saved on the object and reused whenever you pass the same object
    again.

    If no object is passed, just generate a new guid.
  @param {String} [prefix] Prefix to place in front of the guid. Useful when you want to
    separate the guid into separate namespaces.
  @return {String} the guid
*/
export function generateGuid(obj, prefix) {
  if (!prefix) prefix = GUID_PREFIX;
  var ret = (prefix + uuid());
  if (obj) {
    if (obj[GUID_KEY] === null) {
      obj[GUID_KEY] = ret;
    } else {
      GUID_DESC.value = ret;
      o_defineProperty(obj, GUID_KEY, GUID_DESC);
    }
  }
  return ret;
}

/**
  Returns a unique id for the object. If the object does not yet have a guid,
  one will be assigned to it. You can call this on any object,
  `Ember.Object`-based or not, but be aware that it will add a `_guid`
  property.

  You can also use this method on DOM Element objects.

  @private
  @method guidFor
  @for Ember
  @param {Object} obj any object, string, number, Element, or primitive
  @return {String} the unique guid for this instance.
*/
export function guidFor(obj) {

  // special cases where we don't want to add a key to object
  if (obj === undefined) return "(undefined)";
  if (obj === null) return "(null)";

  var ret;
  var type = typeof obj;

  // Don't allow prototype changes to String etc. to change the guidFor
  switch(type) {
    case 'number':
      ret = numberCache[obj];
      if (!ret) ret = numberCache[obj] = 'nu'+obj;
      return ret;

    case 'string':
      ret = stringCache[obj];
      if (!ret) ret = stringCache[obj] = 'st' + uuid();
      return ret;

    case 'boolean':
      return obj ? '(true)' : '(false)';

    default:
      if (obj[GUID_KEY]) return obj[GUID_KEY];
      if (obj === Object) return '(Object)';
      if (obj === Array)  return '(Array)';
      ret = GUID_PREFIX + uuid();

      if (obj[GUID_KEY] === null) {
        obj[GUID_KEY] = ret;
      } else {
        GUID_DESC.value = ret;
        o_defineProperty(obj, GUID_KEY, GUID_DESC);
      }
      return ret;
  }
}

// ..........................................................
// META
//

var META_DESC = {
  writable: true,
  configurable: false,
  enumerable: false,
  value: null
};

function Meta(obj) {
  this.descs = {};
  this.watching = {};
  this.cache = {};
  this.cacheMeta = {};
  this.source = obj;
}

Meta.prototype = {
  descs: null,
  deps: null,
  watching: null,
  listeners: null,
  cache: null,
  cacheMeta: null,
  source: null,
  mixins: null,
  bindings: null,
  chains: null,
  chainWatchers: null,
  values: null,
  proto: null
};

if (!canDefineNonEnumerableProperties) {
  // on platforms that don't support enumerable false
  // make meta fail jQuery.isPlainObject() to hide from
  // jQuery.extend() by having a property that fails
  // hasOwnProperty check.
  Meta.prototype.__preventPlainObject__ = true;

  // Without non-enumerable properties, meta objects will be output in JSON
  // unless explicitly suppressed
  Meta.prototype.toJSON = function () { };
}

// Placeholder for non-writable metas.
var EMPTY_META = new Meta(null);

if (Ember.FEATURES.isEnabled('mandatory-setter')) {
  if (hasPropertyAccessors) {
    EMPTY_META.values = {};
  }
}

/**
  Retrieves the meta hash for an object. If `writable` is true ensures the
  hash is writable for this object as well.

  The meta object contains information about computed property descriptors as
  well as any watched properties and other information. You generally will
  not access this information directly but instead work with higher level
  methods that manipulate this hash indirectly.

  @method meta
  @for Ember
  @private

  @param {Object} obj The object to retrieve meta for
  @param {Boolean} [writable=true] Pass `false` if you do not intend to modify
    the meta hash, allowing the method to avoid making an unnecessary copy.
  @return {Object} the meta hash for an object
*/
function meta(obj, writable) {
  var ret = obj['__ember_meta__'];
  if (writable===false) return ret || EMPTY_META;

  if (!ret) {
    if (canDefineNonEnumerableProperties) o_defineProperty(obj, '__ember_meta__', META_DESC);

    ret = new Meta(obj);

    if (Ember.FEATURES.isEnabled('mandatory-setter')) {
      if (hasPropertyAccessors) {
        ret.values = {};
      }
    }

    obj['__ember_meta__'] = ret;

    // make sure we don't accidentally try to create constructor like desc
    ret.descs.constructor = null;

  } else if (ret.source !== obj) {
    if (canDefineNonEnumerableProperties) o_defineProperty(obj, '__ember_meta__', META_DESC);

    ret = o_create(ret);
    ret.descs     = o_create(ret.descs);
    ret.watching  = o_create(ret.watching);
    ret.cache     = {};
    ret.cacheMeta = {};
    ret.source    = obj;

    if (Ember.FEATURES.isEnabled('mandatory-setter')) {
      if (hasPropertyAccessors) {
        ret.values = o_create(ret.values);
      }
    }

    obj['__ember_meta__'] = ret;
  }
  return ret;
}

export function getMeta(obj, property) {
  var _meta = meta(obj, false);
  return _meta[property];
}

export function setMeta(obj, property, value) {
  var _meta = meta(obj, true);
  _meta[property] = value;
  return value;
}

/**
  @deprecated
  @private

  In order to store defaults for a class, a prototype may need to create
  a default meta object, which will be inherited by any objects instantiated
  from the class's constructor.

  However, the properties of that meta object are only shallow-cloned,
  so if a property is a hash (like the event system's `listeners` hash),
  it will by default be shared across all instances of that class.

  This method allows extensions to deeply clone a series of nested hashes or
  other complex objects. For instance, the event system might pass
  `['listeners', 'foo:change', 'ember157']` to `prepareMetaPath`, which will
  walk down the keys provided.

  For each key, if the key does not exist, it is created. If it already
  exists and it was inherited from its constructor, the constructor's
  key is cloned.

  You can also pass false for `writable`, which will simply return
  undefined if `prepareMetaPath` discovers any part of the path that
  shared or undefined.

  @method metaPath
  @for Ember
  @param {Object} obj The object whose meta we are examining
  @param {Array} path An array of keys to walk down
  @param {Boolean} writable whether or not to create a new meta
    (or meta property) if one does not already exist or if it's
    shared with its constructor
*/
export function metaPath(obj, path, writable) {
  Ember.deprecate("Ember.metaPath is deprecated and will be removed from future releases.");
  var _meta = meta(obj, writable);
  var keyName, value;

  for (var i=0, l=path.length; i<l; i++) {
    keyName = path[i];
    value = _meta[keyName];

    if (!value) {
      if (!writable) { return undefined; }
      value = _meta[keyName] = { __ember_source__: obj };
    } else if (value.__ember_source__ !== obj) {
      if (!writable) { return undefined; }
      value = _meta[keyName] = o_create(value);
      value.__ember_source__ = obj;
    }

    _meta = value;
  }

  return value;
}

/**
  Wraps the passed function so that `this._super` will point to the superFunc
  when the function is invoked. This is the primitive we use to implement
  calls to super.

  @private
  @method wrap
  @for Ember
  @param {Function} func The function to call
  @param {Function} superFunc The super function.
  @return {Function} wrapped function.
*/
export function wrap(func, superFunc) {
  function superWrapper() {
    var ret;
    var sup  = this && this.__nextSuper;
    var args = new Array(arguments.length);
    for (var i = 0, l = args.length; i < l; i++) {
      args[i] = arguments[i];
    }
    if(this) { this.__nextSuper = superFunc; }
    ret = apply(this, func, args);
    if(this) { this.__nextSuper = sup; }
    return ret;
  }

  superWrapper.wrappedFunction = func;
  superWrapper.wrappedFunction.__ember_arity__ = func.length;
  superWrapper.__ember_observes__ = func.__ember_observes__;
  superWrapper.__ember_observesBefore__ = func.__ember_observesBefore__;
  superWrapper.__ember_listens__ = func.__ember_listens__;

  return superWrapper;
}

var EmberArray;

/**
  Returns true if the passed object is an array or Array-like.

  Ember Array Protocol:

    - the object has an objectAt property
    - the object is a native Array
    - the object is an Object, and has a length property

  Unlike `Ember.typeOf` this method returns true even if the passed object is
  not formally array but appears to be array-like (i.e. implements `Ember.Array`)

  ```javascript
  Ember.isArray();                                          // false
  Ember.isArray([]);                                        // true
  Ember.isArray(Ember.ArrayProxy.create({ content: [] }));  // true
  ```

  @method isArray
  @for Ember
  @param {Object} obj The object to test
  @return {Boolean} true if the passed object is an array or Array-like
*/
// ES6TODO: Move up to runtime? This is only use in ember-metal by concatenatedProperties
function isArray(obj) {
  var modulePath, type;

  if (typeof EmberArray === "undefined") {
    modulePath = 'ember-runtime/mixins/array';
    if (Ember.__loader.registry[modulePath]) {
      EmberArray = Ember.__loader.require(modulePath)['default'];
    }
  }

  if (!obj || obj.setInterval) { return false; }
  if (Array.isArray && Array.isArray(obj)) { return true; }
  if (EmberArray && EmberArray.detect(obj)) { return true; }

  type = typeOf(obj);
  if ('array' === type) { return true; }
  if ((obj.length !== undefined) && 'object' === type) { return true; }
  return false;
}

/**
  Forces the passed object to be part of an array. If the object is already
  an array or array-like, returns the object. Otherwise adds the object to
  an array. If obj is `null` or `undefined`, returns an empty array.

  ```javascript
  Ember.makeArray();            // []
  Ember.makeArray(null);        // []
  Ember.makeArray(undefined);   // []
  Ember.makeArray('lindsay');   // ['lindsay']
  Ember.makeArray([1, 2, 42]);  // [1, 2, 42]

  var controller = Ember.ArrayProxy.create({ content: [] });

  Ember.makeArray(controller) === controller;  // true
  ```

  @method makeArray
  @for Ember
  @param {Object} obj the object
  @return {Array}
*/
export function makeArray(obj) {
  if (obj === null || obj === undefined) { return []; }
  return isArray(obj) ? obj : [obj];
}

/**
  Checks to see if the `methodName` exists on the `obj`.

  ```javascript
  var foo = { bar: Ember.K, baz: null };

  Ember.canInvoke(foo, 'bar'); // true
  Ember.canInvoke(foo, 'baz'); // false
  Ember.canInvoke(foo, 'bat'); // false
  ```

  @method canInvoke
  @for Ember
  @param {Object} obj The object to check for the method
  @param {String} methodName The method name to check for
  @return {Boolean}
*/
function canInvoke(obj, methodName) {
  return !!(obj && typeof obj[methodName] === 'function');
}

/**
  Checks to see if the `methodName` exists on the `obj`,
  and if it does, invokes it with the arguments passed.

  ```javascript
  var d = new Date('03/15/2013');

  Ember.tryInvoke(d, 'getTime');              // 1363320000000
  Ember.tryInvoke(d, 'setFullYear', [2014]);  // 1394856000000
  Ember.tryInvoke(d, 'noSuchMethod', [2014]); // undefined
  ```

  @method tryInvoke
  @for Ember
  @param {Object} obj The object to check for the method
  @param {String} methodName The method name to check for
  @param {Array} [args] The arguments to pass to the method
  @return {*} the return value of the invoked method or undefined if it cannot be invoked
*/
export function tryInvoke(obj, methodName, args) {
  if (canInvoke(obj, methodName)) {
    return args ? applyStr(obj, methodName, args) : applyStr(obj, methodName);
  }
}

// https://github.com/emberjs/ember.js/pull/1617
var needsFinallyFix = (function() {
  var count = 0;
  try{
    try { }
    finally {
      count++;
      throw new Error('needsFinallyFixTest');
    }
  } catch (e) {}

  return count !== 1;
})();

/**
  Provides try/finally functionality, while working
  around Safari's double finally bug.

  ```javascript
  var tryable = function() {
    someResource.lock();
    runCallback(); // May throw error.
  };

  var finalizer = function() {
    someResource.unlock();
  };

  Ember.tryFinally(tryable, finalizer);
  ```

  @method tryFinally
  @for Ember
  @param {Function} tryable The function to run the try callback
  @param {Function} finalizer The function to run the finally callback
  @param {Object} [binding] The optional calling object. Defaults to 'this'
  @return {*} The return value is the that of the finalizer,
  unless that value is undefined, in which case it is the return value
  of the tryable
*/

var tryFinally;
if (needsFinallyFix) {
  tryFinally = function(tryable, finalizer, binding) {
    var result, finalResult, finalError;

    binding = binding || this;

    try {
      result = tryable.call(binding);
    } finally {
      try {
        finalResult = finalizer.call(binding);
      } catch (e) {
        finalError = e;
      }
    }

    if (finalError) { throw finalError; }

    return (finalResult === undefined) ? result : finalResult;
  };
} else {
  tryFinally = function(tryable, finalizer, binding) {
    var result, finalResult;

    binding = binding || this;

    try {
      result = tryable.call(binding);
    } finally {
      finalResult = finalizer.call(binding);
    }

    return (finalResult === undefined) ? result : finalResult;
  };
}

/**
  Provides try/catch/finally functionality, while working
  around Safari's double finally bug.

  ```javascript
  var tryable = function() {
    for (i = 0, l = listeners.length; i < l; i++) {
      listener = listeners[i];
      beforeValues[i] = listener.before(name, time(), payload);
    }

    return callback.call(binding);
  };

  var catchable = function(e) {
    payload = payload || {};
    payload.exception = e;
  };

  var finalizer = function() {
    for (i = 0, l = listeners.length; i < l; i++) {
      listener = listeners[i];
      listener.after(name, time(), payload, beforeValues[i]);
    }
  };

  Ember.tryCatchFinally(tryable, catchable, finalizer);
  ```

  @method tryCatchFinally
  @for Ember
  @param {Function} tryable The function to run the try callback
  @param {Function} catchable The function to run the catchable callback
  @param {Function} finalizer The function to run the finally callback
  @param {Object} [binding] The optional calling object. Defaults to 'this'
  @return {*} The return value is the that of the finalizer,
  unless that value is undefined, in which case it is the return value
  of the tryable.
*/
var tryCatchFinally;
if (needsFinallyFix) {
  tryCatchFinally = function(tryable, catchable, finalizer, binding) {
    var result, finalResult, finalError;

    binding = binding || this;

    try {
      result = tryable.call(binding);
    } catch(error) {
      result = catchable.call(binding, error);
    } finally {
      try {
        finalResult = finalizer.call(binding);
      } catch (e) {
        finalError = e;
      }
    }

    if (finalError) { throw finalError; }

    return (finalResult === undefined) ? result : finalResult;
  };
} else {
  tryCatchFinally = function(tryable, catchable, finalizer, binding) {
    var result, finalResult;

    binding = binding || this;

    try {
      result = tryable.call(binding);
    } catch(error) {
      result = catchable.call(binding, error);
    } finally {
      finalResult = finalizer.call(binding);
    }

    return (finalResult === undefined) ? result : finalResult;
  };
}

// ........................................
// TYPING & ARRAY MESSAGING
//

var TYPE_MAP = {};
var t = "Boolean Number String Function Array Date RegExp Object".split(" ");
forEach.call(t, function(name) {
  TYPE_MAP[ "[object " + name + "]" ] = name.toLowerCase();
});

var toString = Object.prototype.toString;

var EmberObject;

/**
  Returns a consistent type for the passed item.

  Use this instead of the built-in `typeof` to get the type of an item.
  It will return the same result across all browsers and includes a bit
  more detail. Here is what will be returned:

      | Return Value  | Meaning                                              |
      |---------------|------------------------------------------------------|
      | 'string'      | String primitive or String object.                   |
      | 'number'      | Number primitive or Number object.                   |
      | 'boolean'     | Boolean primitive or Boolean object.                 |
      | 'null'        | Null value                                           |
      | 'undefined'   | Undefined value                                      |
      | 'function'    | A function                                           |
      | 'array'       | An instance of Array                                 |
      | 'regexp'      | An instance of RegExp                                |
      | 'date'        | An instance of Date                                  |
      | 'class'       | An Ember class (created using Ember.Object.extend()) |
      | 'instance'    | An Ember object instance                             |
      | 'error'       | An instance of the Error object                      |
      | 'object'      | A JavaScript object not inheriting from Ember.Object |

  Examples:

  ```javascript
  Ember.typeOf();                       // 'undefined'
  Ember.typeOf(null);                   // 'null'
  Ember.typeOf(undefined);              // 'undefined'
  Ember.typeOf('michael');              // 'string'
  Ember.typeOf(new String('michael'));  // 'string'
  Ember.typeOf(101);                    // 'number'
  Ember.typeOf(new Number(101));        // 'number'
  Ember.typeOf(true);                   // 'boolean'
  Ember.typeOf(new Boolean(true));      // 'boolean'
  Ember.typeOf(Ember.makeArray);        // 'function'
  Ember.typeOf([1, 2, 90]);             // 'array'
  Ember.typeOf(/abc/);                  // 'regexp'
  Ember.typeOf(new Date());             // 'date'
  Ember.typeOf(Ember.Object.extend());  // 'class'
  Ember.typeOf(Ember.Object.create());  // 'instance'
  Ember.typeOf(new Error('teamocil'));  // 'error'

  // 'normal' JavaScript object
  Ember.typeOf({ a: 'b' });             // 'object'
  ```

  @method typeOf
  @for Ember
  @param {Object} item the item to check
  @return {String} the type
*/
function typeOf(item) {
  var ret, modulePath;

  // ES6TODO: Depends on Ember.Object which is defined in runtime.
  if (typeof EmberObject === "undefined") {
    modulePath = 'ember-runtime/system/object';
    if (Ember.__loader.registry[modulePath]) {
      EmberObject = Ember.__loader.require(modulePath)['default'];
    }
  }

  ret = (item === null || item === undefined) ? String(item) : TYPE_MAP[toString.call(item)] || 'object';

  if (ret === 'function') {
    if (EmberObject && EmberObject.detect(item)) ret = 'class';
  } else if (ret === 'object') {
    if (item instanceof Error) ret = 'error';
    else if (EmberObject && item instanceof EmberObject) ret = 'instance';
    else if (item instanceof Date) ret = 'date';
  }

  return ret;
}

/**
  Convenience method to inspect an object. This method will attempt to
  convert the object into a useful string description.

  It is a pretty simple implementation. If you want something more robust,
  use something like JSDump: https://github.com/NV/jsDump

  @method inspect
  @for Ember
  @param {Object} obj The object you want to inspect.
  @return {String} A description of the object
  @since 1.4.0
*/
export function inspect(obj) {
  var type = typeOf(obj);
  if (type === 'array') {
    return '[' + obj + ']';
  }
  if (type !== 'object') {
    return obj + '';
  }

  var v;
  var ret = [];
  for(var key in obj) {
    if (obj.hasOwnProperty(key)) {
      v = obj[key];
      if (v === 'toString') { continue; } // ignore useless items
      if (typeOf(v) === 'function') { v = "function() { ... }"; }

      if (v && typeof v.toString !== 'function') {
        ret.push(key + ": " + toString.call(v));
      } else {
        ret.push(key + ": " + v);
      }
    }
  }
  return "{" + ret.join(", ") + "}";
}

// The following functions are intentionally minified to keep the functions
// below Chrome's function body size inlining limit of 600 chars.

export function apply(t /* target */, m /* method */, a /* args */) {
  var l = a && a.length;
  if (!a || !l) { return m.call(t); }
  switch (l) {
    case 1:  return m.call(t, a[0]);
    case 2:  return m.call(t, a[0], a[1]);
    case 3:  return m.call(t, a[0], a[1], a[2]);
    case 4:  return m.call(t, a[0], a[1], a[2], a[3]);
    case 5:  return m.call(t, a[0], a[1], a[2], a[3], a[4]);
    default: return m.apply(t, a);
  }
}

export function applyStr(t /* target */, m /* method */, a /* args */) {
  var l = a && a.length;
  if (!a || !l) { return t[m](); }
  switch (l) {
    case 1:  return t[m](a[0]);
    case 2:  return t[m](a[0], a[1]);
    case 3:  return t[m](a[0], a[1], a[2]);
    case 4:  return t[m](a[0], a[1], a[2], a[3]);
    case 5:  return t[m](a[0], a[1], a[2], a[3], a[4]);
    default: return t[m].apply(t, a);
  }
}

export {
  GUID_KEY,
  META_DESC,
  EMPTY_META,
  meta,
  typeOf,
  tryCatchFinally,
  isArray,
  canInvoke,
  tryFinally
};<|MERGE_RESOLUTION|>--- conflicted
+++ resolved
@@ -3,11 +3,7 @@
   defineProperty as o_defineProperty,
   canDefineNonEnumerableProperties,
   hasPropertyAccessors,
-<<<<<<< HEAD
-  create
-=======
   create as o_create
->>>>>>> e996eacc
 } from "ember-metal/platform";
 
 import {
@@ -50,10 +46,6 @@
 */
 var GUID_PREFIX = 'ember';
 
-<<<<<<< HEAD
-var o_create = create;
-=======
->>>>>>> e996eacc
 // Used for guid generation...
 var numberCache  = [];
 var stringCache  = {};
