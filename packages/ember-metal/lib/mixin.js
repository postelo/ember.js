--- conflicted
+++ resolved
@@ -223,9 +223,12 @@
 
 function finishPartial(obj, m) {
   m = m || Ember.meta(obj);
+
   applyBeforeObservers(obj, m);
   applyObservers(obj, m);
   connectBindings(obj, m);
+  setupDescriptors(obj, m);
+
   return obj;
 }
 
@@ -236,31 +239,6 @@
   for (var name in descriptors) {
     if (descriptor = descriptors[name]) {
       descriptor.setup(obj, name);
-    }
-  }
-}
-
-function applyObservers(obj) {
-  var meta = Ember.meta(obj),
-      observers = meta.observers,
-      beforeObservers = meta.beforeObservers,
-      methodName, method, observerPaths, i, l;
-
-  for (methodName in observers) {
-    method = observers[methodName];
-    observerPaths = getObserverPaths(method);
-
-    for (i=0, l=observerPaths.length; i<l; i++) {
-      Ember.addObserver(obj, observerPaths[i], null, methodName);
-    }
-  }
-
-  for (methodName in beforeObservers) {
-    method = beforeObservers[methodName];
-    observerPaths = getBeforeObserverPaths(method);
-
-    for (i=0, l=observerPaths.length; i<l; i++) {
-      Ember.addBeforeObserver(obj, observerPaths[i], null, methodName);
     }
   }
 }
@@ -317,17 +295,6 @@
       if (desc === undefined && value === undefined) { continue; }
       if (willApply) { willApply.call(obj, key); }
 
-<<<<<<< HEAD
-      var hasObservers = getObserverPaths(value),
-          hasBeforeObservers = getBeforeObserverPaths(value);
-
-      if (hasObservers) { m.observers[key] = value; }
-      if (hasBeforeObservers) { m.beforeObservers[key] = value; }
-
-      detectBinding(obj, key, m);
-      if (desc) { m.descs[key] = desc; }
-      obj[key] = value;
-=======
       if ('function' === typeof value) {
         if (value.__ember_observesBefore__) {
           m.beforeObservers[key] = value;
@@ -337,8 +304,8 @@
       }
 
       detectBinding(obj, key, value, m);
-      Ember.defineProperty(obj, key, desc, value);
->>>>>>> ce3eb539
+      if (desc) { m.descs[key] = desc; }
+      obj[key] = value;
 
       if (req && req[key]) {
         req = writableReq(obj);
@@ -350,15 +317,9 @@
     }
   }
 
-<<<<<<< HEAD
-  //if (!partial) { // don't apply to prototype
-    //value = connectBindings(obj, m);
-  //}
-=======
   if (!partial) { // don't apply to prototype
     finishPartial(obj, m);
   }
->>>>>>> ce3eb539
 
   // Make sure no required attrs remain
   if (!partial && req && req.__ember_count__>0) {
@@ -419,16 +380,7 @@
   return applyMixin(obj, args, true);
 };
 
-<<<<<<< HEAD
-Mixin.finishPartial = function(obj) {
-  connectBindings(obj);
-  applyObservers(obj);
-  setupDescriptors(obj);
-  return obj;
-};
-=======
 Mixin.finishPartial = finishPartial;
->>>>>>> ce3eb539
 
 Mixin.create = function() {
   classToString.processed = false;
@@ -469,22 +421,11 @@
 };
 
 MixinPrototype.apply = function(obj) {
-<<<<<<< HEAD
-  applyMixin(obj, [this], false);
-  Mixin.finishPartial(obj);
-  return obj;
-};
-
-MixinPrototype.applyPartial = function(obj) {
-  applyMixin(obj, [this], true);
-  return obj;
-=======
   return applyMixin(obj, [this], false);
 };
 
 MixinPrototype.applyPartial = function(obj) {
   return applyMixin(obj, [this], true);
->>>>>>> ce3eb539
 };
 
 /** @private */
