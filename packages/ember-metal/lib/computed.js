import { inspect } from 'ember-utils';
import { assert, warn, Error as EmberError } from 'ember-debug';
import { set } from './property_set';
import { meta as metaFor, peekMeta, UNDEFINED } from './meta';
import expandProperties from './expand_properties';
import {
  Descriptor,
  defineProperty
} from './properties';
import {
  propertyWillChange,
  propertyDidChange
} from './property_events';
import {
  addDependentKeys,
  removeDependentKeys
} from './dependent_keys';

/**
@module ember
@submodule ember-metal
*/

const DEEP_EACH_REGEX = /\.@each\.[^.]+\./;

/**
  A computed property transforms an object literal with object's accessor function(s) into a property.

  By default the function backing the computed property will only be called
  once and the result will be cached. You can specify various properties
  that your computed property depends on. This will force the cached
  result to be recomputed if the dependencies are modified.

  In the following example we declare a computed property - `fullName` - by calling
  `.Ember.computed()` with property dependencies (`firstName` and `lastName`) as leading arguments and getter accessor function. The `fullName` getter function
  will be called once (regardless of how many times it is accessed) as long
  as its dependencies have not changed. Once `firstName` or `lastName` are updated
  any future calls (or anything bound) to `fullName` will incorporate the new
  values.

  ```javascript
  let Person = Ember.Object.extend({
    // these will be supplied by `create`
    firstName: null,
    lastName: null,

    fullName: Ember.computed('firstName', 'lastName', function() {
      let firstName = this.get('firstName'),
          lastName  = this.get('lastName');

      return firstName + ' ' + lastName;
    })
  });

  let tom = Person.create({
    firstName: 'Tom',
    lastName: 'Dale'
  });

  tom.get('fullName') // 'Tom Dale'
  ```

  You can also define what Ember should do when setting a computed property by providing additional function (`set`) in hash argument.
  If you try to set a computed property, it will try to invoke setter accessor function with the key and
  value you want to set it to as arguments.

  ```javascript
  let Person = Ember.Object.extend({
    // these will be supplied by `create`
    firstName: null,
    lastName: null,

    fullName: Ember.computed('firstName', 'lastName', {
      get(key) {
        let firstName = this.get('firstName'),
            lastName  = this.get('lastName');

        return firstName + ' ' + lastName;
      },
      set(key, value) {
        let [firstName, lastName] = value.split(' ');

        this.set('firstName', firstName);
        this.set('lastName', lastName);

        return value;
      }
    })
  });

  let person = Person.create();

  person.set('fullName', 'Peter Wagenet');
  person.get('firstName'); // 'Peter'
  person.get('lastName');  // 'Wagenet'
  ```

  You can overwrite computed property with normal property (no longer computed), that won't change if dependencies change, if you set computed property and it won't have setter accessor function defined.

  You can also mark computed property as `.readOnly()` and block all attempts to set it.

  ```javascript
  let Person = Ember.Object.extend({
    // these will be supplied by `create`
    firstName: null,
    lastName: null,

    fullName: Ember.computed('firstName', 'lastName', {
      get(key) {
        let firstName = this.get('firstName');
        let lastName  = this.get('lastName');

        return firstName + ' ' + lastName;
      }
    }).readOnly()
  });

  let person = Person.create();
  person.set('fullName', 'Peter Wagenet'); // Uncaught Error: Cannot set read-only property "fullName" on object: <(...):emberXXX>
  ```

  Additional resources:
  - [New CP syntax RFC](https://github.com/emberjs/rfcs/blob/master/text/0011-improved-cp-syntax.md)
  - [New computed syntax explained in "Ember 1.12 released" ](https://emberjs.com/blog/2015/05/13/ember-1-12-released.html#toc_new-computed-syntax)

  @class ComputedProperty
  @namespace Ember
  @public
*/
function ComputedProperty(config, opts) {
  this.isDescriptor = true;
  let hasGetterOnly = typeof config === 'function';
  if (hasGetterOnly) {
    this._getter = config;
  } else {
    assert('Ember.computed expects a function or an object as last argument.', typeof config === 'object' && !Array.isArray(config));
    assert('Config object passed to an Ember.computed can only contain `get` or `set` keys.', Object.keys(config).every((key)=> key === 'get' || key === 'set'));
    this._getter = config.get;
    this._setter = config.set;
  }
  assert('Computed properties must receive a getter or a setter, you passed none.', !!this._getter || !!this._setter);
  this._suspended = undefined;
  this._meta = undefined;
  this._volatile = false;

  this._dependentKeys = opts && opts.dependentKeys;
<<<<<<< HEAD
  this._readOnly = false;
=======
  this._readOnly = opts && hasGetterOnly && opts.readOnly === true;
>>>>>>> 481df88c
}

ComputedProperty.prototype = new Descriptor();
ComputedProperty.prototype.constructor = ComputedProperty;

const ComputedPropertyPrototype = ComputedProperty.prototype;

/**
  Call on a computed property to set it into non-cached mode. When in this
  mode the computed property will not automatically cache the return value.

  It also does not automatically fire any change events. You must manually notify
  any changes if you want to observe this property.

  Dependency keys have no effect on volatile properties as they are for cache
  invalidation and notification when cached value is invalidated.

  ```javascript
  let outsideService = Ember.Object.extend({
    value: Ember.computed(function() {
      return OutsideService.getValue();
    }).volatile()
  }).create();
  ```

  @method volatile
  @return {Ember.ComputedProperty} this
  @chainable
  @public
*/
ComputedPropertyPrototype.volatile = function() {
  this._volatile = true;
  return this;
};

/**
  Call on a computed property to set it into read-only mode. When in this
  mode the computed property will throw an error when set.

  ```javascript
  let Person = Ember.Object.extend({
    guid: Ember.computed(function() {
      return 'guid-guid-guid';
    }).readOnly()
  });

  let person = Person.create();

  person.set('guid', 'new-guid'); // will throw an exception
  ```

  @method readOnly
  @return {Ember.ComputedProperty} this
  @chainable
  @public
*/
ComputedPropertyPrototype.readOnly = function() {
  this._readOnly = true;
  assert('Computed properties that define a setter using the new syntax cannot be read-only', !(this._readOnly && this._setter && this._setter !== this._getter));
  return this;
};

/**
  Sets the dependent keys on this computed property. Pass any number of
  arguments containing key paths that this computed property depends on.

  ```javascript
  let President = Ember.Object.extend({
    fullName: Ember.computed(function() {
      return this.get('firstName') + ' ' + this.get('lastName');

      // Tell Ember that this computed property depends on firstName
      // and lastName
    }).property('firstName', 'lastName')
  });

  let president = President.create({
    firstName: 'Barack',
    lastName: 'Obama'
  });

  president.get('fullName'); // 'Barack Obama'
  ```

  @method property
  @param {String} path* zero or more property paths
  @return {Ember.ComputedProperty} this
  @chainable
  @public
*/
ComputedPropertyPrototype.property = function() {
  let args = [];

  function addArg(property) {
    warn(
      `Dependent keys containing @each only work one level deep. ` +
        `You used the key "${property}" which is invalid. ` +
          `Please create an intermediary computed property.`,
      DEEP_EACH_REGEX.test(property) === false,
      { id: 'ember-metal.computed-deep-each' }
    );
    args.push(property);
  }

  for (let i = 0; i < arguments.length; i++) {
    expandProperties(arguments[i], addArg);
  }

  this._dependentKeys = args;
  return this;
};

/**
  In some cases, you may want to annotate computed properties with additional
  metadata about how they function or what values they operate on. For example,
  computed property functions may close over variables that are then no longer
  available for introspection.

  You can pass a hash of these values to a computed property like this:

  ```
  person: Ember.computed(function() {
    let personId = this.get('personId');
    return App.Person.create({ id: personId });
  }).meta({ type: App.Person })
  ```

  The hash that you pass to the `meta()` function will be saved on the
  computed property descriptor under the `_meta` key. Ember runtime
  exposes a public API for retrieving these values from classes,
  via the `metaForProperty()` function.

  @method meta
  @param {Object} meta
  @chainable
  @public
*/
ComputedPropertyPrototype.meta = function(meta) {
  if (arguments.length === 0) {
    return this._meta || {};
  } else {
    this._meta = meta;
    return this;
  }
};

// invalidate cache when CP key changes
ComputedPropertyPrototype.didChange = function(obj, keyName) {
  // _suspended is set via a CP.set to ensure we don't clear
  // the cached value set by the setter
  if (this._volatile || this._suspended === obj) {
    return;
  }

  // don't create objects just to invalidate
  let meta = peekMeta(obj);
  if (meta === undefined || meta.source !== obj) {
    return;
  }

  let cache = meta.readableCache();
  if (cache !== undefined && cache[keyName] !== undefined) {
    cache[keyName] = undefined;
    removeDependentKeys(this, obj, keyName, meta);
  }
};

ComputedPropertyPrototype.get = function(obj, keyName) {
  if (this._volatile) {
    return this._getter.call(obj, keyName);
  }

  let meta = metaFor(obj);
  let cache = meta.writableCache();

  let result = cache[keyName];
  if (result === UNDEFINED) {
    return undefined;
  } else if (result !== undefined) {
    return result;
  }

  let ret = this._getter.call(obj, keyName);
  cache[keyName] = ret === undefined ? UNDEFINED : ret;

  let chainWatchers = meta.readableChainWatchers();
  if (chainWatchers !== undefined) {
    chainWatchers.revalidate(keyName);
  }
  addDependentKeys(this, obj, keyName, meta);

  return ret;
};

ComputedPropertyPrototype.set = function computedPropertySetEntry(obj, keyName, value) {
  if (this._readOnly) {
    this._throwReadOnlyError(obj, keyName);
  }

  if (!this._setter) {
    return this.clobberSet(obj, keyName, value);
  }

  if (this._volatile) {
    return this.volatileSet(obj, keyName, value);
  }

  return this.setWithSuspend(obj, keyName, value);
};

ComputedPropertyPrototype._throwReadOnlyError = function computedPropertyThrowReadOnlyError(obj, keyName) {
  throw new EmberError(`Cannot set read-only property "${keyName}" on object: ${inspect(obj)}`);
};

ComputedPropertyPrototype.clobberSet = function computedPropertyClobberSet(obj, keyName, value) {
  let cachedValue = cacheFor(obj, keyName);
  defineProperty(obj, keyName, null, cachedValue);
  set(obj, keyName, value);
  return value;
};

ComputedPropertyPrototype.volatileSet = function computedPropertyVolatileSet(obj, keyName, value) {
  return this._setter.call(obj, keyName, value);
};

ComputedPropertyPrototype.setWithSuspend = function computedPropertySetWithSuspend(obj, keyName, value) {
  let oldSuspended = this._suspended;
  this._suspended = obj;
  try {
    return this._set(obj, keyName, value);
  } finally {
    this._suspended = oldSuspended;
  }
};

ComputedPropertyPrototype._set = function computedPropertySet(obj, keyName, value) {
  let meta = metaFor(obj);
  let cache = meta.writableCache();
  let hadCachedValue = false;
  let cachedValue;
  let val = cache[keyName];
  if (val !== undefined) {
    if (val !== UNDEFINED) {
      cachedValue = val;
    }
    hadCachedValue = true;
  }

  let ret = this._setter.call(obj, keyName, value, cachedValue);

  // allows setter to return the same value that is cached already
  if (hadCachedValue && cachedValue === ret) {
    return ret;
  }

  propertyWillChange(obj, keyName, meta);

  if (hadCachedValue) {
    cache[keyName] = undefined;
  } else {
    addDependentKeys(this, obj, keyName, meta);
  }

  if (ret === undefined) {
    cache[keyName] = UNDEFINED;
  } else {
    cache[keyName] = ret;
  }

  propertyDidChange(obj, keyName, meta);

  return ret;
};

/* called before property is overridden */
ComputedPropertyPrototype.teardown = function(obj, keyName, meta) {
  if (this._volatile) {
    return;
  }
  let cache = meta.readableCache();
  if (cache !== undefined && cache[keyName] !== undefined) {
    removeDependentKeys(this, obj, keyName, meta);
    cache[keyName] = undefined;
  }
};

/**
  This helper returns a new property descriptor that wraps the passed
  computed property function. You can use this helper to define properties
  with mixins or via `Ember.defineProperty()`.

  If you pass a function as an argument, it will be used as a getter. A computed
  property defined in this way might look like this:

  ```js
  let Person = Ember.Object.extend({
    init() {
      this._super(...arguments);

      this.firstName = 'Betty';
      this.lastName = 'Jones';
    },

    fullName: Ember.computed('firstName', 'lastName', function() {
      return `${this.get('firstName')} ${this.get('lastName')}`;
    })
  });

  let client = Person.create();

  client.get('fullName'); // 'Betty Jones'

  client.set('lastName', 'Fuller');
  client.get('fullName'); // 'Betty Fuller'
  ```

  You can pass a hash with two functions, `get` and `set`, as an
  argument to provide both a getter and setter:

  ```js
  let Person = Ember.Object.extend({
    init() {
      this._super(...arguments);

      this.firstName = 'Betty';
      this.lastName = 'Jones';
    },

    fullName: Ember.computed('firstName', 'lastName', {
      get(key) {
        return `${this.get('firstName')} ${this.get('lastName')}`;
      },
      set(key, value) {
        let [firstName, lastName] = value.split(/\s+/);
        this.setProperties({ firstName, lastName });
        return value;
      }
    })
  });

  let client = Person.create();
  client.get('firstName'); // 'Betty'

  client.set('fullName', 'Carroll Fuller');
  client.get('firstName'); // 'Carroll'
  ```

  The `set` function should accept two parameters, `key` and `value`. The value
  returned from `set` will be the new value of the property.

  _Note: This is the preferred way to define computed properties when writing third-party
  libraries that depend on or use Ember, since there is no guarantee that the user
  will have [prototype Extensions](https://emberjs.com/guides/configuring-ember/disabling-prototype-extensions/) enabled._

  The alternative syntax, with prototype extensions, might look like:

  ```js
  fullName: function() {
    return this.get('firstName') + ' ' + this.get('lastName');
  }.property('firstName', 'lastName')
  ```

  @class computed
  @namespace Ember
  @constructor
  @static
  @param {String} [dependentKeys*] Optional dependent keys that trigger this computed property.
  @param {Function} func The computed property function.
  @return {Ember.ComputedProperty} property descriptor instance
  @public
*/
export default function computed(...args) {
  let func = args.pop();

  let cp = new ComputedProperty(func);

  if (args.length > 0) {
    cp.property(...args);
  }

  return cp;
}

/**
  Returns the cached value for a property, if one exists.
  This can be useful for peeking at the value of a computed
  property that is generated lazily, without accidentally causing
  it to be created.

  @method cacheFor
  @for Ember
  @param {Object} obj the object whose property you want to check
  @param {String} key the name of the property whose cached value you want
    to return
  @return {Object} the cached value
  @public
*/
function cacheFor(obj, key) {
  let meta = peekMeta(obj);
  let cache = meta && meta.source === obj && meta.readableCache();
  let ret = cache && cache[key];

  if (ret === UNDEFINED) {
    return undefined;
  }
  return ret;
}

cacheFor.set = function(cache, key, value) {
  if (value === undefined) {
    cache[key] = UNDEFINED;
  } else {
    cache[key] = value;
  }
};

cacheFor.get = function(cache, key) {
  let ret = cache[key];
  if (ret === UNDEFINED) {
    return undefined;
  }
  return ret;
};

cacheFor.remove = function(cache, key) {
  cache[key] = undefined;
};

export {
  ComputedProperty,
  computed,
  cacheFor
};<|MERGE_RESOLUTION|>--- conflicted
+++ resolved
@@ -144,11 +144,7 @@
   this._volatile = false;
 
   this._dependentKeys = opts && opts.dependentKeys;
-<<<<<<< HEAD
-  this._readOnly = false;
-=======
   this._readOnly = opts && hasGetterOnly && opts.readOnly === true;
->>>>>>> 481df88c
 }
 
 ComputedProperty.prototype = new Descriptor();
