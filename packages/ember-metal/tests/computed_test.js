import Ember from 'ember-metal/core';
import testBoth from 'ember-metal/tests/props_helper';
import { create } from 'ember-metal/platform';
import {
  ComputedProperty,
  computed,
  cacheFor
} from "ember-metal/computed";
import {
  Descriptor,
  defineProperty
} from "ember-metal/properties";
import { get } from 'ember-metal/property_get';
import { set } from 'ember-metal/property_set';
import { meta } from 'ember-metal/utils';
import { isWatching } from "ember-metal/watching";
import {
  addObserver,
  addBeforeObserver
} from "ember-metal/observer";
import { indexOf } from 'ember-metal/enumerable_utils';

var originalLookup = Ember.lookup;
var obj, count, Global, lookup;

QUnit.module('computed');

test('computed property should be an instance of descriptor', function() {
  ok(computed(function() {}) instanceof Descriptor);
});

test('defining computed property should invoke property on get', function() {

  var obj = {};
  var count = 0;
  defineProperty(obj, 'foo', computed(function(key) {
    count++;
    return 'computed '+key;
  }));

  equal(get(obj, 'foo'), 'computed foo', 'should return value');
  equal(count, 1, 'should have invoked computed property');
});

test('defining computed property should invoke property on set', function() {

  var obj = {};
  var count = 0;
  defineProperty(obj, 'foo', computed(function(key, value) {
    if (value !== undefined) {
      count++;
      this['__'+key] = 'computed '+value;
    }
    return this['__'+key];
  }));

  equal(set(obj, 'foo', 'bar'), 'bar', 'should return set value');
  equal(count, 1, 'should have invoked computed property');
  equal(get(obj, 'foo'), 'computed bar', 'should return new value');
});

var objA, objB;
QUnit.module('computed should inherit through prototype', {
  setup: function() {
    objA = { __foo: 'FOO' } ;
    defineProperty(objA, 'foo', computed(function(key, value) {
      if (value !== undefined) {
        this['__'+key] = 'computed '+value;
      }
      return this['__'+key];
    }));

    objB = create(objA);
    objB.__foo = 'FOO'; // make a copy;
  },

  teardown: function() {
    objA = objB = null;
  }
});

testBoth('using get() and set()', function(get, set) {
  equal(get(objA, 'foo'), 'FOO', 'should get FOO from A');
  equal(get(objB, 'foo'), 'FOO', 'should get FOO from B');

  set(objA, 'foo', 'BIFF');
  equal(get(objA, 'foo'), 'computed BIFF', 'should change A');
  equal(get(objB, 'foo'), 'FOO', 'should NOT change B');

  set(objB, 'foo', 'bar');
  equal(get(objB, 'foo'), 'computed bar', 'should change B');
  equal(get(objA, 'foo'), 'computed BIFF', 'should NOT change A');

  set(objA, 'foo', 'BAZ');
  equal(get(objA, 'foo'), 'computed BAZ', 'should change A');
  equal(get(objB, 'foo'), 'computed bar', 'should NOT change B');
});

QUnit.module('redefining computed property to normal', {
  setup: function() {
    objA = { __foo: 'FOO' } ;
    defineProperty(objA, 'foo', computed(function(key, value) {
      if (value !== undefined) {
        this['__'+key] = 'computed '+value;
      }
      return this['__'+key];
    }));

    objB = create(objA);
    defineProperty(objB, 'foo'); // make this just a normal property.
  },

  teardown: function() {
    objA = objB = null;
  }
});

testBoth('using get() and set()', function(get, set) {
  equal(get(objA, 'foo'), 'FOO', 'should get FOO from A');
  equal(get(objB, 'foo'), undefined, 'should get undefined from B');

  set(objA, 'foo', 'BIFF');
  equal(get(objA, 'foo'), 'computed BIFF', 'should change A');
  equal(get(objB, 'foo'), undefined, 'should NOT change B');

  set(objB, 'foo', 'bar');
  equal(get(objB, 'foo'), 'bar', 'should change B');
  equal(get(objA, 'foo'), 'computed BIFF', 'should NOT change A');

  set(objA, 'foo', 'BAZ');
  equal(get(objA, 'foo'), 'computed BAZ', 'should change A');
  equal(get(objB, 'foo'), 'bar', 'should NOT change B');
});

QUnit.module('redefining computed property to another property', {
  setup: function() {
    objA = { __foo: 'FOO' } ;
    defineProperty(objA, 'foo', computed(function(key, value) {
      if (value !== undefined) {
        this['__'+key] = 'A '+value;
      }
      return this['__'+key];
    }));

    objB = create(objA);
    objB.__foo = 'FOO';
    defineProperty(objB, 'foo', computed(function(key, value) {
      if (value !== undefined) {
        this['__'+key] = 'B '+value;
      }
      return this['__'+key];
    }));
  },

  teardown: function() {
    objA = objB = null;
  }
});

testBoth('using get() and set()', function(get, set) {
  equal(get(objA, 'foo'), 'FOO', 'should get FOO from A');
  equal(get(objB, 'foo'), 'FOO', 'should get FOO from B');

  set(objA, 'foo', 'BIFF');
  equal(get(objA, 'foo'), 'A BIFF', 'should change A');
  equal(get(objB, 'foo'), 'FOO', 'should NOT change B');

  set(objB, 'foo', 'bar');
  equal(get(objB, 'foo'), 'B bar', 'should change B');
  equal(get(objA, 'foo'), 'A BIFF', 'should NOT change A');

  set(objA, 'foo', 'BAZ');
  equal(get(objA, 'foo'), 'A BAZ', 'should change A');
  equal(get(objB, 'foo'), 'B bar', 'should NOT change B');
});

QUnit.module('computed - metadata');

test("can set metadata on a computed property", function() {
  var computedProperty = computed(function() { });
  computedProperty.meta({ key: 'keyValue' });

  equal(computedProperty.meta().key, 'keyValue', "saves passed meta hash to the _meta property");
});

test("meta should return an empty hash if no meta is set", function() {
  var computedProperty = computed(function() { });
  deepEqual(computedProperty.meta(), {}, "returned value is an empty hash");
});

// ..........................................................
// CACHEABLE
//

QUnit.module('computed - cacheable', {
  setup: function() {
    obj = {};
    count = 0;
    defineProperty(obj, 'foo', computed(function(key, value) {
      count++;
      return 'bar '+count;
    }));
  },

  teardown: function() {
    obj = count = null;
  }
});

testBoth('cacheable should cache', function(get, set) {
  equal(get(obj, 'foo'), 'bar 1', 'first get');
  equal(get(obj, 'foo'), 'bar 1', 'second get');
  equal(count, 1, 'should only invoke once');
});

testBoth('modifying a cacheable property should update cache', function(get, set) {
  equal(get(obj, 'foo'), 'bar 1', 'first get');
  equal(get(obj, 'foo'), 'bar 1', 'second get');

  equal(set(obj, 'foo', 'baz'), 'baz', 'setting');
  equal(get(obj, 'foo'), 'bar 2', 'third get');
  equal(count, 2, 'should not invoke again');
});

testBoth('inherited property should not pick up cache', function(get, set) {
  var objB = create(obj);

  equal(get(obj, 'foo'), 'bar 1', 'obj first get');
  equal(get(objB, 'foo'), 'bar 2', 'objB first get');

  equal(get(obj, 'foo'), 'bar 1', 'obj second get');
  equal(get(objB, 'foo'), 'bar 2', 'objB second get');

  set(obj, 'foo', 'baz'); // modify A
  equal(get(obj, 'foo'), 'bar 3', 'obj third get');
  equal(get(objB, 'foo'), 'bar 2', 'objB third get');
});

testBoth('cacheFor should return the cached value', function(get, set) {
  equal(cacheFor(obj, 'foo'), undefined, "should not yet be a cached value");

  get(obj, 'foo');

  equal(cacheFor(obj, 'foo'), "bar 1", "should retrieve cached value");
});

testBoth('cacheFor should return falsy cached values', function(get, set) {

  defineProperty(obj, 'falsy', computed(function() {
    return false;
  }));

  equal(cacheFor(obj, 'falsy'), undefined, "should not yet be a cached value");

  get(obj, 'falsy');

  equal(cacheFor(obj, 'falsy'), false, "should retrieve cached value");
});

testBoth("setting a cached computed property passes the old value as the third argument", function(get, set) {
  var obj = {
    foo: 0
  };

  var receivedOldValue;

  defineProperty(obj, 'plusOne', computed(
    function(key, value, oldValue) {
      receivedOldValue = oldValue;
      return value;
    }).property('foo')
  );

  set(obj, 'plusOne', 1);
  strictEqual(receivedOldValue, undefined, "oldValue should be undefined");

  set(obj, 'plusOne', 2);
  strictEqual(receivedOldValue, 1, "oldValue should be 1");

  set(obj, 'plusOne', 3);
  strictEqual(receivedOldValue, 2, "oldValue should be 2");
});

testBoth("the old value is only passed in if the computed property specifies three arguments", function(get, set) {
  var obj = {
    foo: 0
  };

  var receivedOldValue;

  defineProperty(obj, 'plusOne', computed(
    function(key, value) {
      equal(arguments.length, 2, "computed property is only invoked with two arguments");
      return value;
    }).property('foo')
  );

  set(obj, 'plusOne', 1);
  set(obj, 'plusOne', 2);
  set(obj, 'plusOne', 3);
});

// ..........................................................
// DEPENDENT KEYS
//

QUnit.module('computed - dependentkey', {
  setup: function() {
    obj = { bar: 'baz' };
    count = 0;
    defineProperty(obj, 'foo', computed(function(key, value) {
      count++;
      get(this, 'bar');
      return 'bar '+count;
    }).property('bar'));
  },

  teardown: function() {
    obj = count = null;
  }
});

testBoth('should lazily watch dependent keys on set', function (get, set) {
  equal(isWatching(obj, 'bar'), false, 'precond not watching dependent key');
  set(obj, 'foo', 'bar');
  equal(isWatching(obj, 'bar'), true, 'lazily watching dependent key');
});

testBoth('should lazily watch dependent keys on get', function (get, set) {
  equal(isWatching(obj, 'bar'), false, 'precond not watching dependent key');
  get(obj, 'foo');
  equal(isWatching(obj, 'bar'), true, 'lazily watching dependent key');
});

testBoth('local dependent key should invalidate cache', function(get, set) {
  equal(isWatching(obj, 'bar'), false, 'precond not watching dependent key');
  equal(get(obj, 'foo'), 'bar 1', 'get once');
  equal(isWatching(obj, 'bar'), true, 'lazily setup watching dependent key');
  equal(get(obj, 'foo'), 'bar 1', 'cached retrieve');

  set(obj, 'bar', 'BIFF'); // should invalidate foo

  equal(get(obj, 'foo'), 'bar 2', 'should recache');
  equal(get(obj, 'foo'), 'bar 2', 'cached retrieve');
});

testBoth('should invalidate multiple nested dependent keys', function(get, set) {
  var count = 0;
  defineProperty(obj, 'bar', computed(function() {
    count++;
    get(this, 'baz');
    return 'baz '+count;
  }).property('baz'));

  equal(isWatching(obj, 'bar'), false, 'precond not watching dependent key');
  equal(isWatching(obj, 'baz'), false, 'precond not watching dependent key');
  equal(get(obj, 'foo'), 'bar 1', 'get once');
  equal(isWatching(obj, 'bar'), true, 'lazily setup watching dependent key');
  equal(isWatching(obj, 'baz'), true, 'lazily setup watching dependent key');
  equal(get(obj, 'foo'), 'bar 1', 'cached retrieve');

  set(obj, 'baz', 'BIFF'); // should invalidate bar -> foo
  equal(isWatching(obj, 'bar'), false, 'should not be watching dependent key after cache cleared');
  equal(isWatching(obj, 'baz'), false, 'should not be watching dependent key after cache cleared');

  equal(get(obj, 'foo'), 'bar 2', 'should recache');
  equal(get(obj, 'foo'), 'bar 2', 'cached retrieve');
  equal(isWatching(obj, 'bar'), true, 'lazily setup watching dependent key');
  equal(isWatching(obj, 'baz'), true, 'lazily setup watching dependent key');
});

testBoth('circular keys should not blow up', function(get, set) {

  defineProperty(obj, 'bar', computed(function(key, value) {
    count++;
    return 'bar '+count;
  }).property('foo'));

  defineProperty(obj, 'foo', computed(function(key, value) {
    count++;
    return 'foo '+count;
  }).property('bar'));

  equal(get(obj, 'foo'), 'foo 1', 'get once');
  equal(get(obj, 'foo'), 'foo 1', 'cached retrieve');

  set(obj, 'bar', 'BIFF'); // should invalidate bar -> foo -> bar

  equal(get(obj, 'foo'), 'foo 3', 'should recache');
  equal(get(obj, 'foo'), 'foo 3', 'cached retrieve');
});

testBoth('redefining a property should undo old depenent keys', function(get ,set) {

  equal(isWatching(obj, 'bar'), false, 'precond not watching dependent key');
  equal(get(obj, 'foo'), 'bar 1');
  equal(isWatching(obj, 'bar'), true, 'lazily watching dependent key');

  defineProperty(obj, 'foo', computed(function() {
    count++;
    return 'baz '+count;
  }).property('baz'));

  equal(isWatching(obj, 'bar'), false, 'after redefining should not be watching dependent key');

  equal(get(obj, 'foo'), 'baz 2');

  set(obj, 'bar', 'BIFF'); // should not kill cache
  equal(get(obj, 'foo'), 'baz 2');

  set(obj, 'baz', 'BOP');
  equal(get(obj, 'foo'), 'baz 3');
});

testBoth('can watch multiple dependent keys specified declaratively via brace expansion', function (get, set) {
  defineProperty(obj, 'foo', computed(function(key, value) {
    count++;
    return 'foo '+count;
  }).property('qux.{bar,baz}'));

  equal(get(obj, 'foo'), 'foo 1', "get once");
  equal(get(obj, 'foo'), 'foo 1', "cached retrieve");

  set(obj, 'qux', {});
  set(obj, 'qux.bar', 'bar'); // invalidate foo

  equal(get(obj, 'foo'), 'foo 2', "foo invalidated from bar");

  set(obj, 'qux.baz', 'baz'); // invalidate foo

  equal(get(obj, 'foo'), 'foo 3', "foo invalidated from baz");

  set(obj, 'qux.quux', 'quux'); // do not invalidate foo

  equal(get(obj, 'foo'), 'foo 3', "foo not invalidated by quux");
});

testBoth('throws assertion if brace expansion notation has spaces', function (get, set) {
  throws(function () {
    defineProperty(obj, 'roo', computed(function (key, value) {
      count++;
      return 'roo ' + count;
    }).property('fee.{bar, baz,bop , }'));
  }, /cannot contain spaces/);
});

// ..........................................................
// CHAINED DEPENDENT KEYS
//


var func;
var moduleOpts = {
  setup: function() {
    originalLookup = Ember.lookup;
    lookup = Ember.lookup = {};

    obj = {
      foo: {
        bar: {
          baz: {
            biff: "BIFF"
          }
        }
      }
    };

    Global = {
      foo: {
        bar: {
          baz: {
            biff: "BIFF"
          }
        }
      }
    };

    lookup['Global'] = Global;

    count = 0;
    func = function() {
      count++;
      return get(obj, 'foo.bar.baz.biff')+' '+count;
    };
  },

  teardown: function() {
    obj = count = func = Global = null;
    Ember.lookup = originalLookup;
  }
};

QUnit.module('computed - dependentkey with chained properties', moduleOpts);

testBoth('depending on simple chain', function(get, set) {

  // assign computed property
  defineProperty(obj, 'prop',
    computed(func).property('foo.bar.baz.biff'));

  equal(get(obj, 'prop'), 'BIFF 1');

  set(get(obj, 'foo.bar.baz'), 'biff', 'BUZZ');
  equal(get(obj, 'prop'), 'BUZZ 2');
  equal(get(obj, 'prop'), 'BUZZ 2');

  set(get(obj, 'foo.bar'),  'baz', { biff: 'BLOB' });
  equal(get(obj, 'prop'), 'BLOB 3');
  equal(get(obj, 'prop'), 'BLOB 3');

  set(get(obj, 'foo.bar.baz'), 'biff', 'BUZZ');
  equal(get(obj, 'prop'), 'BUZZ 4');
  equal(get(obj, 'prop'), 'BUZZ 4');

  set(get(obj, 'foo'), 'bar', { baz: { biff: 'BOOM' } });
  equal(get(obj, 'prop'), 'BOOM 5');
  equal(get(obj, 'prop'), 'BOOM 5');

  set(get(obj, 'foo.bar.baz'), 'biff', 'BUZZ');
  equal(get(obj, 'prop'), 'BUZZ 6');
  equal(get(obj, 'prop'), 'BUZZ 6');

  set(obj, 'foo', { bar: { baz: { biff: 'BLARG' } } });
  equal(get(obj, 'prop'), 'BLARG 7');
  equal(get(obj, 'prop'), 'BLARG 7');

  set(get(obj, 'foo.bar.baz'), 'biff', 'BUZZ');
  equal(get(obj, 'prop'), 'BUZZ 8');
  equal(get(obj, 'prop'), 'BUZZ 8');

  defineProperty(obj, 'prop');
  set(obj, 'prop', 'NONE');
  equal(get(obj, 'prop'), 'NONE');

  set(obj, 'foo', { bar: { baz: { biff: 'BLARG' } } });
  equal(get(obj, 'prop'), 'NONE'); // should do nothing
  equal(count, 8, 'should be not have invoked computed again');

});

testBoth('depending on Global chain', function(get, set) {

  // assign computed property
  defineProperty(obj, 'prop', computed(function() {
    count++;
    return get('Global.foo.bar.baz.biff')+' '+count;
  }).property('Global.foo.bar.baz.biff'));

  equal(get(obj, 'prop'), 'BIFF 1');

  set(get(Global, 'foo.bar.baz'), 'biff', 'BUZZ');
  equal(get(obj, 'prop'), 'BUZZ 2');
  equal(get(obj, 'prop'), 'BUZZ 2');

  set(get(Global, 'foo.bar'), 'baz', { biff: 'BLOB' });
  equal(get(obj, 'prop'), 'BLOB 3');
  equal(get(obj, 'prop'), 'BLOB 3');

  set(get(Global, 'foo.bar.baz'), 'biff', 'BUZZ');
  equal(get(obj, 'prop'), 'BUZZ 4');
  equal(get(obj, 'prop'), 'BUZZ 4');

  set(get(Global, 'foo'), 'bar', { baz: { biff: 'BOOM' } });
  equal(get(obj, 'prop'), 'BOOM 5');
  equal(get(obj, 'prop'), 'BOOM 5');

  set(get(Global, 'foo.bar.baz'), 'biff', 'BUZZ');
  equal(get(obj, 'prop'), 'BUZZ 6');
  equal(get(obj, 'prop'), 'BUZZ 6');

  set(Global, 'foo', { bar: { baz: { biff: 'BLARG' } } });
  equal(get(obj, 'prop'), 'BLARG 7');
  equal(get(obj, 'prop'), 'BLARG 7');

  set(get(Global, 'foo.bar.baz'), 'biff', 'BUZZ');
  equal(get(obj, 'prop'), 'BUZZ 8');
  equal(get(obj, 'prop'), 'BUZZ 8');

  defineProperty(obj, 'prop');
  set(obj, 'prop', 'NONE');
  equal(get(obj, 'prop'), 'NONE');

  set(Global, 'foo', { bar: { baz: { biff: 'BLARG' } } });
  equal(get(obj, 'prop'), 'NONE'); // should do nothing
  equal(count, 8, 'should be not have invoked computed again');

});

testBoth('chained dependent keys should evaluate computed properties lazily', function(get,set) {
  defineProperty(obj.foo.bar, 'b', computed(func));
  defineProperty(obj.foo, 'c', computed(function() {}).property('bar.b'));
  equal(count, 0, 'b should not run');
});


// ..........................................................
// BUGS
//

QUnit.module('computed edge cases');

test('adding a computed property should show up in key iteration',function() {

  var obj = {};
  defineProperty(obj, 'foo', computed(function() {}));

  var found = [];
  for(var key in obj) found.push(key);
  ok(indexOf(found, 'foo')>=0, 'should find computed property in iteration found=' + found);
  ok('foo' in obj, 'foo in obj should pass');
});

testBoth("when setting a value after it had been retrieved empty don't pass function UNDEFINED as oldValue", function(get, set) {
<<<<<<< HEAD
    var obj = {}, oldValueIsNoFunction = true;
=======
    var obj = {};
    var oldValueIsNoFunction = true;
>>>>>>> 6943ac5d

    defineProperty(obj, 'foo', computed(function(key, value, oldValue) {
        if(typeof oldValue === 'function') {
            oldValueIsNoFunction = false;
        }

        return undefined;
    }));

    get(obj, 'foo');
    set(obj, 'foo', undefined);

    ok(oldValueIsNoFunction);
});

QUnit.module('computed - setter');

testBoth('setting a watched computed property', function(get, set) {
  var obj = {
    firstName: 'Yehuda',
    lastName: 'Katz'
  };
  defineProperty(obj, 'fullName', computed(
    function(key, value) {
      if (arguments.length > 1) {
        var values = value.split(' ');
        set(this, 'firstName', values[0]);
        set(this, 'lastName', values[1]);
        return value;
      }
      return get(this, 'firstName') + ' ' + get(this, 'lastName');
    }).property('firstName', 'lastName')
  );
  var fullNameWillChange = 0;
  var fullNameDidChange = 0;
  var firstNameWillChange = 0;
  var firstNameDidChange = 0;
  var lastNameWillChange = 0;
  var lastNameDidChange = 0;
  addBeforeObserver(obj, 'fullName', function () {
    fullNameWillChange++;
  });
  addObserver(obj, 'fullName', function () {
    fullNameDidChange++;
  });
  addBeforeObserver(obj, 'firstName', function () {
    firstNameWillChange++;
  });
  addObserver(obj, 'firstName', function () {
    firstNameDidChange++;
  });
  addBeforeObserver(obj, 'lastName', function () {
    lastNameWillChange++;
  });
  addObserver(obj, 'lastName', function () {
    lastNameDidChange++;
  });

  equal(get(obj, 'fullName'), 'Yehuda Katz');

  set(obj, 'fullName', 'Yehuda Katz');

  set(obj, 'fullName', 'Kris Selden');

  equal(get(obj, 'fullName'), 'Kris Selden');
  equal(get(obj, 'firstName'), 'Kris');
  equal(get(obj, 'lastName'), 'Selden');

  equal(fullNameWillChange, 1);
  equal(fullNameDidChange, 1);
  equal(firstNameWillChange, 1);
  equal(firstNameDidChange, 1);
  equal(lastNameWillChange, 1);
  equal(lastNameDidChange, 1);
});

testBoth('setting a cached computed property that modifies the value you give it', function(get, set) {
  var obj = {
    foo: 0
  };
  defineProperty(obj, 'plusOne', computed(
    function(key, value) {
      if (arguments.length > 1) {
        set(this, 'foo', value);
        return value + 1;
      }
      return get(this, 'foo') + 1;
    }).property('foo')
  );
  var plusOneWillChange = 0;
  var plusOneDidChange = 0;
  addBeforeObserver(obj, 'plusOne', function () {
    plusOneWillChange++;
  });
  addObserver(obj, 'plusOne', function () {
    plusOneDidChange++;
  });

  equal(get(obj, 'plusOne'), 1);
  set(obj, 'plusOne', 1);
  equal(get(obj, 'plusOne'), 2);
  set(obj, 'plusOne', 1);
  equal(get(obj, 'plusOne'), 2);

  equal(plusOneWillChange, 1);
  equal(plusOneDidChange, 1);

  set(obj, 'foo', 5);
  equal(get(obj, 'plusOne'), 6);

  equal(plusOneWillChange, 2);
  equal(plusOneDidChange, 2);
});

QUnit.module('computed - default setter');

testBoth("when setting a value on a computed property that doesn't handle sets", function(get, set) {
  var obj = {};
  var observerFired = false;

  defineProperty(obj, 'foo', computed(function() {
    return 'foo';
  }));

  addObserver(obj, 'foo', null, function() {
    observerFired = true;
  });

  set(obj, 'foo', 'bar');

  equal(get(obj, 'foo'), 'bar', 'The set value is properly returned');
  ok(!meta(obj).descs.foo, 'The computed property was removed');
  ok(observerFired, 'The observer was still notified');
});

QUnit.module('computed - readOnly');

test('is chainable', function() {
  var cp = computed(function() {}).readOnly();

  ok(cp instanceof Descriptor);
  ok(cp instanceof ComputedProperty);
});

testBoth('protects against setting', function(get, set) {
  var obj = {  };

  defineProperty(obj, 'bar', computed(function(key) {
    return 'barValue';
  }).readOnly());

  equal(get(obj, 'bar'), 'barValue');

  raises(function() {
    set(obj, 'bar', 'newBar');
  }, /Cannot set read\-only property "bar" on object:/ );

  equal(get(obj, 'bar'), 'barValue');
});

QUnit.module('CP macros');

testBoth('computed.not', function(get, set) {
  var obj = {foo: true};
  defineProperty(obj, 'notFoo', computed.not('foo'));
  equal(get(obj, 'notFoo'), false);

  obj = {foo: {bar: true}};
  defineProperty(obj, 'notFoo', computed.not('foo.bar'));
  equal(get(obj, 'notFoo'), false);
});

testBoth('computed.empty', function(get, set) {
  var obj = {foo: [], bar: undefined, baz: null, quz: ''};
  defineProperty(obj, 'fooEmpty', computed.empty('foo'));
  defineProperty(obj, 'barEmpty', computed.empty('bar'));
  defineProperty(obj, 'bazEmpty', computed.empty('baz'));
  defineProperty(obj, 'quzEmpty', computed.empty('quz'));

  equal(get(obj, 'fooEmpty'), true);
  set(obj, 'foo', [1]);
  equal(get(obj, 'fooEmpty'), false);
  equal(get(obj, 'barEmpty'), true);
  equal(get(obj, 'bazEmpty'), true);
  equal(get(obj, 'quzEmpty'), true);
  set(obj, 'quz', 'asdf');
  equal(get(obj, 'quzEmpty'), false);
});

testBoth('computed.bool', function(get, set) {
  var obj = {foo: function() {}, bar: 'asdf', baz: null, quz: false};
  defineProperty(obj, 'fooBool', computed.bool('foo'));
  defineProperty(obj, 'barBool', computed.bool('bar'));
  defineProperty(obj, 'bazBool', computed.bool('baz'));
  defineProperty(obj, 'quzBool', computed.bool('quz'));
  equal(get(obj, 'fooBool'), true);
  equal(get(obj, 'barBool'), true);
  equal(get(obj, 'bazBool'), false);
  equal(get(obj, 'quzBool'), false);
});

testBoth('computed.alias', function(get, set) {
  var obj = { bar: 'asdf', baz: null, quz: false};
  defineProperty(obj, 'bay', computed(function(key) {
    return 'apple';
  }));

  defineProperty(obj, 'barAlias', computed.alias('bar'));
  defineProperty(obj, 'bazAlias', computed.alias('baz'));
  defineProperty(obj, 'quzAlias', computed.alias('quz'));
  defineProperty(obj, 'bayAlias', computed.alias('bay'));

  equal(get(obj, 'barAlias'), 'asdf');
  equal(get(obj, 'bazAlias'), null);
  equal(get(obj, 'quzAlias'), false);
  equal(get(obj, 'bayAlias'), 'apple');

  set(obj, 'barAlias', 'newBar');
  set(obj, 'bazAlias', 'newBaz');
  set(obj, 'quzAlias', null);

  equal(get(obj, 'barAlias'), 'newBar');
  equal(get(obj, 'bazAlias'), 'newBaz');
  equal(get(obj, 'quzAlias'), null);

  equal(get(obj, 'bar'), 'newBar');
  equal(get(obj, 'baz'), 'newBaz');
  equal(get(obj, 'quz'), null);
});

testBoth('computed.alias set', function(get, set) {
  var obj = {};
  var constantValue = 'always `a`';

  defineProperty(obj, 'original', computed(function(key, value) {
    return constantValue;
  }));
  defineProperty(obj, 'aliased', computed.alias('original'));

  equal(get(obj, 'original'), constantValue);
  equal(get(obj, 'aliased'), constantValue);

  set(obj, 'aliased', 'should not set to this value');

  equal(get(obj, 'original'), constantValue);
  equal(get(obj, 'aliased'), constantValue);
});

testBoth('computed.defaultTo', function(get, set) {
  expect(6);

  var obj = { source: 'original source value' };
  defineProperty(obj, 'copy', computed.defaultTo('source'));

  ignoreDeprecation(function() {
    equal(get(obj, 'copy'), 'original source value');

    set(obj, 'copy', 'new copy value');
    equal(get(obj, 'source'), 'original source value');
    equal(get(obj, 'copy'), 'new copy value');

    set(obj, 'source', 'new source value');
    equal(get(obj, 'copy'), 'new copy value');

    set(obj, 'copy', null);
    equal(get(obj, 'copy'), 'new source value');
  });

  expectDeprecation(function() {
    var obj = { source: 'original source value' };
    defineProperty(obj, 'copy', computed.defaultTo('source'));

    get(obj, 'copy');
  }, 'Usage of Ember.computed.defaultTo is deprecated, use `Ember.computed.oneWay` instead.');
});

testBoth('computed.match', function(get, set) {
  var obj = { name: 'Paul' };
  defineProperty(obj, 'isPaul', computed.match('name', /Paul/));

  equal(get(obj, 'isPaul'), true, 'is Paul');

  set(obj, 'name', 'Pierre');

  equal(get(obj, 'isPaul'), false, 'is not Paul anymore');
});

testBoth('computed.notEmpty', function(get, set) {
  var obj = { items: [1] };
  defineProperty(obj, 'hasItems', computed.notEmpty('items'));

  equal(get(obj, 'hasItems'), true, 'is not empty');

  set(obj, 'items', []);

  equal(get(obj, 'hasItems'), false, 'is empty');
});

testBoth('computed.equal', function(get, set) {
  var obj = { name: 'Paul' };
  defineProperty(obj, 'isPaul', computed.equal('name', 'Paul'));

  equal(get(obj, 'isPaul'), true, 'is Paul');

  set(obj, 'name', 'Pierre');

  equal(get(obj, 'isPaul'), false, 'is not Paul anymore');
});

testBoth('computed.gt', function(get, set) {
  var obj = { number: 2 };
  defineProperty(obj, 'isGreaterThenOne', computed.gt('number', 1));

  equal(get(obj, 'isGreaterThenOne'), true, 'is gt');

  set(obj, 'number', 1);

  equal(get(obj, 'isGreaterThenOne'), false, 'is not gt');

  set(obj, 'number', 0);

  equal(get(obj, 'isGreaterThenOne'), false, 'is not gt');
});

testBoth('computed.gte', function(get, set) {
  var obj = { number: 2 };
  defineProperty(obj, 'isGreaterOrEqualThenOne', computed.gte('number', 1));

  equal(get(obj, 'isGreaterOrEqualThenOne'), true, 'is gte');

  set(obj, 'number', 1);

  equal(get(obj, 'isGreaterOrEqualThenOne'), true, 'is gte');

  set(obj, 'number', 0);

  equal(get(obj, 'isGreaterOrEqualThenOne'), false, 'is not gte');
});

testBoth('computed.lt', function(get, set) {
  var obj = { number: 0 };
  defineProperty(obj, 'isLesserThenOne', computed.lt('number', 1));

  equal(get(obj, 'isLesserThenOne'), true, 'is lt');

  set(obj, 'number', 1);

  equal(get(obj, 'isLesserThenOne'), false, 'is not lt');

  set(obj, 'number', 2);

  equal(get(obj, 'isLesserThenOne'), false, 'is not lt');
});

testBoth('computed.lte', function(get, set) {
  var obj = { number: 0 };
  defineProperty(obj, 'isLesserOrEqualThenOne', computed.lte('number', 1));

  equal(get(obj, 'isLesserOrEqualThenOne'), true, 'is lte');

  set(obj, 'number', 1);

  equal(get(obj, 'isLesserOrEqualThenOne'), true, 'is lte');

  set(obj, 'number', 2);

  equal(get(obj, 'isLesserOrEqualThenOne'), false, 'is not lte');
});

testBoth('computed.and', function(get, set) {
  var obj = { one: true, two: true };
  defineProperty(obj, 'oneAndTwo', computed.and('one', 'two'));

  equal(get(obj, 'oneAndTwo'), true, 'one and two');

  set(obj, 'one', false);

  equal(get(obj, 'oneAndTwo'), false, 'one and not two');
});

testBoth('computed.or', function(get, set) {
  var obj = { one: true, two: true };
  defineProperty(obj, 'oneOrTwo', computed.or('one', 'two'));

  equal(get(obj, 'oneOrTwo'), true, 'one or two');

  set(obj, 'one', false);

  equal(get(obj, 'oneOrTwo'), true, 'one or two');

  set(obj, 'two', false);

  equal(get(obj, 'oneOrTwo'), false, 'nore one nore two');

  set(obj, 'one', true);

  equal(get(obj, 'oneOrTwo'), true, 'one or two');
});

testBoth('computed.any', function(get, set) {
  var obj = { one: 'foo', two: 'bar' };
  defineProperty(obj, 'anyOf', computed.any('one', 'two'));

  equal(get(obj, 'anyOf'), 'foo', 'is foo');

  set(obj, 'one', false);

  equal(get(obj, 'anyOf'), 'bar', 'is bar');
});

testBoth('computed.collect', function(get, set) {
  var obj = { one: 'foo', two: 'bar', three: null };
  defineProperty(obj, 'all', computed.collect('one', 'two', 'three', 'four'));

  deepEqual(get(obj, 'all'), ['foo', 'bar', null, null], 'have all of them');

  set(obj, 'four', true);

  deepEqual(get(obj, 'all'), ['foo', 'bar', null, true], 'have all of them');

  var a = [];
  set(obj, 'one', 0);
  set(obj, 'three', a);

  deepEqual(get(obj, 'all'), [0, 'bar', a, true], 'have all of them');
});

function oneWayTest(methodName) {
  return function(get, set) {
    var obj = {
      firstName: 'Teddy',
      lastName: 'Zeenny'
    };

    defineProperty(obj, 'nickName', computed[methodName]('firstName'));

    equal(get(obj, 'firstName'), 'Teddy');
    equal(get(obj, 'lastName'), 'Zeenny');
    equal(get(obj, 'nickName'), 'Teddy');

    set(obj, 'nickName', 'TeddyBear');

    equal(get(obj, 'firstName'), 'Teddy');
    equal(get(obj, 'lastName'), 'Zeenny');

    equal(get(obj, 'nickName'), 'TeddyBear');

    set(obj, 'firstName', 'TEDDDDDDDDYYY');

    equal(get(obj, 'nickName'), 'TeddyBear');
  };
}

testBoth('computed.oneWay', oneWayTest('oneWay'));
testBoth('computed.reads', oneWayTest('reads'));

testBoth('computed.readOnly', function(get, set) {
  var obj = {
    firstName: 'Teddy',
    lastName: 'Zeenny'
  };

  defineProperty(obj, 'nickName', computed.readOnly('firstName'));

  equal(get(obj, 'firstName'), 'Teddy');
  equal(get(obj, 'lastName'), 'Zeenny');
  equal(get(obj, 'nickName'), 'Teddy');

  throws(function(){
    set(obj, 'nickName', 'TeddyBear');
  }, / /);

  equal(get(obj, 'firstName'), 'Teddy');
  equal(get(obj, 'lastName'), 'Zeenny');

  equal(get(obj, 'nickName'), 'Teddy');

  set(obj, 'firstName', 'TEDDDDDDDDYYY');

  equal(get(obj, 'nickName'), 'TEDDDDDDDDYYY');
});

testBoth('computed.deprecatingAlias', function(get, set) {
  var obj = { bar: 'asdf', baz: null, quz: false};
  defineProperty(obj, 'bay', computed(function(key) {
    return 'apple';
  }));

  defineProperty(obj, 'barAlias', computed.deprecatingAlias('bar'));
  defineProperty(obj, 'bazAlias', computed.deprecatingAlias('baz'));
  defineProperty(obj, 'quzAlias', computed.deprecatingAlias('quz'));
  defineProperty(obj, 'bayAlias', computed.deprecatingAlias('bay'));

  expectDeprecation(function() {
    equal(get(obj, 'barAlias'), 'asdf');
  }, 'Usage of `barAlias` is deprecated, use `bar` instead.');

  expectDeprecation(function() {
    equal(get(obj, 'bazAlias'), null);
  }, 'Usage of `bazAlias` is deprecated, use `baz` instead.');

  expectDeprecation(function() {
    equal(get(obj, 'quzAlias'), false);
  }, 'Usage of `quzAlias` is deprecated, use `quz` instead.');

  expectDeprecation(function() {
    equal(get(obj, 'bayAlias'), 'apple');
  }, 'Usage of `bayAlias` is deprecated, use `bay` instead.');

  expectDeprecation(function() {
    set(obj, 'barAlias', 'newBar');
  }, 'Usage of `barAlias` is deprecated, use `bar` instead.');

  expectDeprecation(function() {
    set(obj, 'bazAlias', 'newBaz');
  }, 'Usage of `bazAlias` is deprecated, use `baz` instead.');

  expectDeprecation(function() {
    set(obj, 'quzAlias', null);
  }, 'Usage of `quzAlias` is deprecated, use `quz` instead.');


  equal(get(obj, 'barAlias'), 'newBar');
  equal(get(obj, 'bazAlias'), 'newBaz');
  equal(get(obj, 'quzAlias'), null);

  equal(get(obj, 'bar'), 'newBar');
  equal(get(obj, 'baz'), 'newBaz');
  equal(get(obj, 'quz'), null);
});<|MERGE_RESOLUTION|>--- conflicted
+++ resolved
@@ -611,12 +611,8 @@
 });
 
 testBoth("when setting a value after it had been retrieved empty don't pass function UNDEFINED as oldValue", function(get, set) {
-<<<<<<< HEAD
-    var obj = {}, oldValueIsNoFunction = true;
-=======
     var obj = {};
     var oldValueIsNoFunction = true;
->>>>>>> 6943ac5d
 
     defineProperty(obj, 'foo', computed(function(key, value, oldValue) {
         if(typeof oldValue === 'function') {
