/*globals Global:true */

require('ember-metal/~tests/props_helper');

// ..........................................................
// ADD OBSERVER
//

module('Ember.addObserver');

testBoth('observer should fire when property is modified', function(get,set) {

  var obj = {};
  var count = 0;

  Ember.addObserver(obj, 'foo', function() {
    equal(get(obj, 'foo'), 'bar', 'should invoke AFTER value changed');
    count++;
  });

  set(obj, 'foo', 'bar');
  equal(count, 1, 'should have invoked observer');
});

testBoth('observer should fire when dependent property is modified', function(get, set) {
  var obj = { bar: 'bar' };
  Ember.defineProperty(obj, 'foo', Ember.computed(function() {
    return get(this,'bar').toUpperCase();
  }).property('bar'));

  get(obj, 'foo');

  var count = 0;
  Ember.addObserver(obj, 'foo', function() {
    equal(get(obj, 'foo'), 'BAZ', 'should have invoked after prop change');
    count++;
  });

  set(obj, 'bar', 'baz');
  equal(count, 1, 'should have invoked observer');
});

<<<<<<< HEAD
=======
if (Ember.FEATURES.isEnabled('propertyBraceExpansion')) {
  if (Ember.EXTEND_PROTOTYPES) {
    testBoth('observer added declaratively via brace expansion should fire when property changes', function (get, set) {
      var obj = { };
      var count = 0;

      Ember.mixin(obj, {
        observeFooAndBar: function () {
          count++;
        }.observes('{foo,bar}')
      });

      set(obj, 'foo', 'foo');
      equal(count, 1, 'observer specified via brace expansion invoked on property change');

      set(obj, 'bar', 'bar');
      equal(count, 2, 'observer specified via brace expansion invoked on property change');

      set(obj, 'baz', 'baz');
      equal(count, 2, 'observer not invoked on unspecified property');
    });

    testBoth('observer specified declaratively via brace expansion should fire when dependent property changes', function (get, set) {
      var obj = { baz: 'Initial' };
      var count = 0;

      Ember.defineProperty(obj, 'foo', Ember.computed(function() {
        return get(this,'bar').toLowerCase();
      }).property('bar'));

      Ember.defineProperty(obj, 'bar', Ember.computed(function() {
        return get(this,'baz').toUpperCase();
      }).property('baz'));

      Ember.mixin(obj, {
        fooAndBarWatcher: function () {
          count++;
        }.observes('{foo,bar}')
      });

      get(obj, 'foo');
      set(obj, 'baz', 'Baz');
      // fire once for foo, once for bar
      equal(count, 2, 'observer specified via brace expansion invoked on dependent property change');

      set(obj, 'quux', 'Quux');
      equal(count, 2, 'observer not fired on unspecified property');
    });
  }

  testBoth('observers watching multiple properties via brace expansion should fire when the properties change', function (get, set) {
    var obj = { };
    var count = 0;

    Ember.mixin(obj, {
      observeFooAndBar: Ember.observer('{foo,bar}', function () {
        count++;
      })
    });

    set(obj, 'foo', 'foo');
    equal(count, 1, 'observer specified via brace expansion invoked on property change');

    set(obj, 'bar', 'bar');
    equal(count, 2, 'observer specified via brace expansion invoked on property change');

    set(obj, 'baz', 'baz');
    equal(count, 2, 'observer not invoked on unspecified property');
  });

  testBoth('observers watching multiple properties via brace expansion should fire when dependent properties change', function (get, set) {
    var obj = { baz: 'Initial' };
    var count = 0;

    Ember.defineProperty(obj, 'foo', Ember.computed(function() {
      return get(this,'bar').toLowerCase();
    }).property('bar'));

    Ember.defineProperty(obj, 'bar', Ember.computed(function() {
      return get(this,'baz').toUpperCase();
    }).property('baz'));

    Ember.mixin(obj, {
      fooAndBarWatcher: Ember.observer('{foo,bar}', function () {
        count++;
      })
    });

    get(obj, 'foo');
    set(obj, 'baz', 'Baz');
    // fire once for foo, once for bar
    equal(count, 2, 'observer specified via brace expansion invoked on dependent property change');

    set(obj, 'quux', 'Quux');
    equal(count, 2, 'observer not fired on unspecified property');
  });
}

>>>>>>> 2906688d
testBoth('nested observers should fire in order', function(get,set) {
  var obj = { foo: 'foo', bar: 'bar' };
  var fooCount = 0, barCount = 0;

  Ember.addObserver(obj, 'foo' ,function() { fooCount++; });
  Ember.addObserver(obj, 'bar', function() {
    set(obj, 'foo', 'BAZ');
    equal(fooCount, 1, 'fooCount should have fired already');
    barCount++;
  });

  set(obj, 'bar', 'BIFF');
  equal(barCount, 1, 'barCount should have fired');
  equal(fooCount, 1, 'foo should have fired');

});

testBoth('removing an chain observer on change should not fail', function(get,set) {
  var foo = { bar: 'bar' },
    obj1 = { foo: foo }, obj2 = { foo: foo }, obj3 = { foo: foo }, obj4 = { foo: foo },
    count1=0, count2=0, count3=0, count4=0;
  function observer1() { count1++; }
  function observer2() { count2++; }
  function observer3() {
    count3++;
    Ember.removeObserver(obj1, 'foo.bar', observer1);
    Ember.removeObserver(obj2, 'foo.bar', observer2);
    Ember.removeObserver(obj4, 'foo.bar', observer4);
  }
  function observer4() { count4++; }

  Ember.addObserver(obj1, 'foo.bar' , observer1);
  Ember.addObserver(obj2, 'foo.bar' , observer2);
  Ember.addObserver(obj3, 'foo.bar' , observer3);
  Ember.addObserver(obj4, 'foo.bar' , observer4);

  set(foo, 'bar', 'baz');

  equal(count1, 1, 'observer1 fired');
  equal(count2, 1, 'observer2 fired');
  equal(count3, 1, 'observer3 fired');
  equal(count4, 0, 'observer4 did not fire');
});

testBoth('removing an chain before observer on change should not fail', function(get,set) {
  var foo = { bar: 'bar' },
    obj1 = { foo: foo }, obj2 = { foo: foo }, obj3 = { foo: foo }, obj4 = { foo: foo },
    count1=0, count2=0, count3=0, count4=0;
  function observer1() { count1++; }
  function observer2() { count2++; }
  function observer3() {
    count3++;
    Ember.removeBeforeObserver(obj1, 'foo.bar', observer1);
    Ember.removeBeforeObserver(obj2, 'foo.bar', observer2);
    Ember.removeBeforeObserver(obj4, 'foo.bar', observer4);
  }
  function observer4() { count4++; }

  Ember.addBeforeObserver(obj1, 'foo.bar' , observer1);
  Ember.addBeforeObserver(obj2, 'foo.bar' , observer2);
  Ember.addBeforeObserver(obj3, 'foo.bar' , observer3);
  Ember.addBeforeObserver(obj4, 'foo.bar' , observer4);

  set(foo, 'bar', 'baz');

  equal(count1, 1, 'observer1 fired');
  equal(count2, 1, 'observer2 fired');
  equal(count3, 1, 'observer3 fired');
  equal(count4, 0, 'observer4 did not fire');
});

testBoth('suspending an observer should not fire during callback', function(get,set) {
  var obj = {}, target, otherTarget;

  target = {
    values: [],
    method: function() { this.values.push(get(obj, 'foo')); }
  };

  otherTarget = {
    values: [],
    method: function() { this.values.push(get(obj, 'foo')); }
  };

  Ember.addObserver(obj, 'foo', target, target.method);
  Ember.addObserver(obj, 'foo', otherTarget, otherTarget.method);

  function callback() {
      equal(this, target);

      set(obj, 'foo', '2');

      return 'result';
  }

  set(obj, 'foo', '1');

  equal(Ember._suspendObserver(obj, 'foo', target, target.method, callback), 'result');

  set(obj, 'foo', '3');

  deepEqual(target.values, ['1', '3'], 'should invoke');
  deepEqual(otherTarget.values, ['1', '2', '3'], 'should invoke');
});


testBoth('suspending an observer should not defer change notifications during callback', function(get,set) {
  var obj = {}, target, otherTarget;

  target = {
    values: [],
    method: function() { this.values.push(get(obj, 'foo')); }
  };

  otherTarget = {
    values: [],
    method: function() { this.values.push(get(obj, 'foo')); }
  };

  Ember.addObserver(obj, 'foo', target, target.method);
  Ember.addObserver(obj, 'foo', otherTarget, otherTarget.method);

  function callback() {
      equal(this, target);

      set(obj, 'foo', '2');

      return 'result';
  }

  set(obj, 'foo', '1');

  Ember.beginPropertyChanges();
  equal(Ember._suspendObserver(obj, 'foo', target, target.method, callback), 'result');
  Ember.endPropertyChanges();

  set(obj, 'foo', '3');

  deepEqual(target.values, ['1', '3'], 'should invoke');
  deepEqual(otherTarget.values, ['1', '2', '3'], 'should invoke');
});

testBoth('suspending observers should not fire during callback', function(get,set) {
  var obj = {}, target, otherTarget;

  target = {
    values: [],
    method: function() { this.values.push(get(obj, 'foo')); }
  };

  otherTarget = {
    values: [],
    method: function() { this.values.push(get(obj, 'foo')); }
  };

  Ember.addObserver(obj, 'foo', target, target.method);
  Ember.addObserver(obj, 'foo', otherTarget, otherTarget.method);

  function callback() {
      equal(this, target);

      set(obj, 'foo', '2');

      return 'result';
  }

  set(obj, 'foo', '1');

  equal(Ember._suspendObservers(obj, ['foo'], target, target.method, callback), 'result');

  set(obj, 'foo', '3');

  deepEqual(target.values, ['1', '3'], 'should invoke');
  deepEqual(otherTarget.values, ['1', '2', '3'], 'should invoke');
});


testBoth('suspending observers should not defer change notifications during callback', function(get,set) {
  var obj = {}, target, otherTarget;

  target = {
    values: [],
    method: function() { this.values.push(get(obj, 'foo')); }
  };

  otherTarget = {
    values: [],
    method: function() { this.values.push(get(obj, 'foo')); }
  };

  Ember.addObserver(obj, 'foo', target, target.method);
  Ember.addObserver(obj, 'foo', otherTarget, otherTarget.method);

  function callback() {
      equal(this, target);

      set(obj, 'foo', '2');

      return 'result';
  }

  set(obj, 'foo', '1');

  Ember.beginPropertyChanges();
  equal(Ember._suspendObservers(obj, ['foo'], target, target.method, callback), 'result');
  Ember.endPropertyChanges();

  set(obj, 'foo', '3');

  deepEqual(target.values, ['1', '3'], 'should invoke');
  deepEqual(otherTarget.values, ['1', '2', '3'], 'should invoke');
});

testBoth('deferring property change notifications', function(get,set) {
  var obj = { foo: 'foo' };
  var fooCount = 0;

  Ember.addObserver(obj, 'foo' ,function() { fooCount++; });

  Ember.beginPropertyChanges(obj);
  set(obj, 'foo', 'BIFF');
  set(obj, 'foo', 'BAZ');
  Ember.endPropertyChanges(obj);

  equal(fooCount, 1, 'foo should have fired once');
});

testBoth('deferring property change notifications safely despite exceptions', function(get,set) {
  var obj = { foo: 'foo' };
  var fooCount = 0;
  var exc = new Error("Something unexpected happened!");

  expect(2);
  Ember.addObserver(obj, 'foo' ,function() { fooCount++; });

  try {
    Ember.changeProperties(function() {
      set(obj, 'foo', 'BIFF');
      set(obj, 'foo', 'BAZ');
      throw exc;
    });
  } catch(err) {
    if (err !== exc)
      throw err;
  }

  equal(fooCount, 1, 'foo should have fired once');

  Ember.changeProperties(function() {
    set(obj, 'foo', 'BIFF2');
    set(obj, 'foo', 'BAZ2');
  });

  equal(fooCount, 2, 'foo should have fired again once');
});

testBoth('deferring property change notifications will not defer before observers', function(get,set) {
  var obj = { foo: 'foo' };
  var fooCount = 0;

  Ember.addBeforeObserver(obj, 'foo' ,function() { fooCount++; });

  Ember.beginPropertyChanges(obj);
  set(obj, 'foo', 'BIFF');
  equal(fooCount, 1, 'should fire before observer immediately');
  set(obj, 'foo', 'BAZ');
  Ember.endPropertyChanges(obj);

  equal(fooCount, 1, 'should not fire before observer twice');
});

testBoth('implementing sendEvent on object should invoke when deferring property change notifications ends', function(get, set) {
  var count = 0, events = [];
  var obj = {
    sendEvent: function(eventName) {
      events.push(eventName);
    },
    foo: 'baz'
  };

  Ember.addObserver(obj, 'foo', function() { count++; });

  Ember.beginPropertyChanges(obj);
  set(obj, 'foo', 'BAZ');

  equal(count, 0, 'should have not invoked observer');
  equal(events.length, 1, 'should have invoked sendEvent for before');

  Ember.endPropertyChanges(obj);

  equal(count, 1, 'should have invoked observer');
  equal(events.length, 2, 'should have invoked sendEvent');
  equal(events[0], 'foo:before');
  equal(events[1], 'foo:change');
});

testBoth('addObserver should propagate through prototype', function(get,set) {
  var obj = { foo: 'foo', count: 0 }, obj2;

  Ember.addObserver(obj, 'foo', function() { this.count++; });
  obj2 = Ember.create(obj);

  set(obj2, 'foo', 'bar');

  equal(obj2.count, 1, 'should have invoked observer on inherited');
  equal(obj.count, 0, 'should not have invoked observer on parent');

  obj2.count = 0;
  set(obj, 'foo', 'baz');
  equal(obj.count, 1, 'should have invoked observer on parent');
  equal(obj2.count, 0, 'should not have invoked observer on inherited');
});

testBoth('addObserver should respect targets with methods', function(get,set) {
  var observed = { foo: 'foo' };

  var target1 = {
    count: 0,

    didChange: function(obj, keyName) {
      var value = get(obj, keyName);
      equal(this, target1, 'should invoke with this');
      equal(obj, observed, 'param1 should be observed object');
      equal(keyName, 'foo', 'param2 should be keyName');
      equal(value, 'BAZ', 'param3 should new value');
      this.count++;
    }
  };

  var target2 = {
    count: 0,

    didChange: function(obj, keyName) {
      var value = get(obj, keyName);
      equal(this, target2, 'should invoke with this');
      equal(obj, observed, 'param1 should be observed object');
      equal(keyName, 'foo', 'param2 should be keyName');
      equal(value, 'BAZ', 'param3 should new value');
      this.count++;
    }
  };

  Ember.addObserver(observed, 'foo', target1, 'didChange');
  Ember.addObserver(observed, 'foo', target2, target2.didChange);

  set(observed, 'foo', 'BAZ');
  equal(target1.count, 1, 'target1 observer should have fired');
  equal(target2.count, 1, 'target2 observer should have fired');

});

testBoth('addObserver should allow multiple objects to observe a property', function(get, set) { var observed = { foo: 'foo' };

  var target1 = {
    count: 0,

    didChange: function(obj, keyName, value) {
      this.count++;
    }
  };

  var target2 = {
    count: 0,

    didChange: function(obj, keyName, value) {
      this.count++;
    }
  };

  Ember.addObserver(observed, 'foo', target1, 'didChange');
  Ember.addObserver(observed, 'foo', target2, 'didChange');

  set(observed, 'foo', 'BAZ');
  equal(target1.count, 1, 'target1 observer should have fired');
  equal(target2.count, 1, 'target2 observer should have fired');
});

// ..........................................................
// REMOVE OBSERVER
//

module('Ember.removeObserver');

testBoth('removing observer should stop firing', function(get,set) {

  var obj = {};
  var count = 0;
  function F() { count++; }
  Ember.addObserver(obj, 'foo', F);

  set(obj, 'foo', 'bar');
  equal(count, 1, 'should have invoked observer');

  Ember.removeObserver(obj, 'foo', F);

  set(obj, 'foo', 'baz');
  equal(count, 1, "removed observer shouldn't fire");
});

testBoth('local observers can be removed', function(get, set) {
  var barObserved = 0;

  var MyMixin = Ember.Mixin.create({
    foo1: Ember.observer('bar', function() {
      barObserved++;
    }),

    foo2: Ember.observer('bar', function() {
      barObserved++;
    })
  });

  var obj = {};
  MyMixin.apply(obj);

  set(obj, 'bar', 'HI!');
  equal(barObserved, 2, 'precond - observers should be fired');

  Ember.removeObserver(obj, 'bar', null, 'foo1');

  barObserved = 0;
  set(obj, 'bar', 'HI AGAIN!');

  equal(barObserved, 1, 'removed observers should not be called');
});

testBoth('removeObserver should respect targets with methods', function(get,set) {
  var observed = { foo: 'foo' };

  var target1 = {
    count: 0,

    didChange: function() {
      this.count++;
    }
  };

  var target2 = {
    count: 0,

    didChange: function() {
      this.count++;
    }
  };

  Ember.addObserver(observed, 'foo', target1, 'didChange');
  Ember.addObserver(observed, 'foo', target2, target2.didChange);

  set(observed, 'foo', 'BAZ');
  equal(target1.count, 1, 'target1 observer should have fired');
  equal(target2.count, 1, 'target2 observer should have fired');

  Ember.removeObserver(observed, 'foo', target1, 'didChange');
  Ember.removeObserver(observed, 'foo', target2, target2.didChange);

  target1.count = target2.count = 0;
  set(observed, 'foo', 'BAZ');
  equal(target1.count, 0, 'target1 observer should not fire again');
  equal(target2.count, 0, 'target2 observer should not fire again');
});

// ..........................................................
// BEFORE OBSERVER
//

module('Ember.addBeforeObserver');

testBoth('observer should fire before a property is modified', function(get,set) {

  var obj = { foo: 'foo' };
  var count = 0;

  Ember.addBeforeObserver(obj, 'foo', function() {
    equal(get(obj, 'foo'), 'foo', 'should invoke before value changed');
    count++;
  });

  set(obj, 'foo', 'bar');
  equal(count, 1, 'should have invoked observer');
});

testBoth('observer should fire before dependent property is modified', function(get, set) {
  var obj = { bar: 'bar' };
  Ember.defineProperty(obj, 'foo', Ember.computed(function() {
    return get(this,'bar').toUpperCase();
  }).property('bar'));

  get(obj, 'foo');

  var count = 0;
  Ember.addBeforeObserver(obj, 'foo', function() {
    equal(get(obj, 'foo'), 'BAR', 'should have invoked after prop change');
    count++;
  });

  set(obj, 'bar', 'baz');
  equal(count, 1, 'should have invoked observer');
});

<<<<<<< HEAD
=======
if (Ember.FEATURES.isEnabled('propertyBraceExpansion')) {
  if (Ember.EXTEND_PROTOTYPES) {
    testBoth('before observer added declaratively via brace expansion should fire when property changes', function (get, set) {
      var obj = {};
      var count = 0;

      Ember.mixin(obj, {
        fooAndBarWatcher: function () {
          count++;
        }.observesBefore('{foo,bar}')
      });

      set(obj, 'foo', 'foo');
      equal(count, 1, 'observer specified via brace expansion invoked on property change');

      set(obj, 'bar', 'bar');
      equal(count, 2, 'observer specified via brace expansion invoked on property change');

      set(obj, 'baz', 'baz');
      equal(count, 2, 'observer not invoked on unspecified property');
    });

    testBoth('before observer specified declaratively via brace expansion should fire when dependent property changes', function (get, set) {
      var obj = { baz: 'Initial' };
      var count = 0;

      Ember.defineProperty(obj, 'foo', Ember.computed(function() {
        return get(this,'bar').toLowerCase();
      }).property('bar'));

      Ember.defineProperty(obj, 'bar', Ember.computed(function() {
        return get(this,'baz').toUpperCase();
      }).property('baz'));

      Ember.mixin(obj, {
        fooAndBarWatcher: function () {
          count++;
        }.observesBefore('{foo,bar}')
      });

      get(obj, 'foo');
      set(obj, 'baz', 'Baz');
      // fire once for foo, once for bar
      equal(count, 2, 'observer specified via brace expansion invoked on dependent property change');

      set(obj, 'quux', 'Quux');
      equal(count, 2, 'observer not fired on unspecified property');
    });
  }

  testBoth('before observer watching multiple properties via brce expansion should fire when properties change', function (get, set) {
    var obj = {};
    var count = 0;

    Ember.mixin(obj, {
      fooAndBarWatcher: Ember.beforeObserver('{foo,bar}', function () {
        count++;
      })
    });

    set(obj, 'foo', 'foo');
    equal(count, 1, 'observer specified via brace expansion invoked on property change');

    set(obj, 'bar', 'bar');
    equal(count, 2, 'observer specified via brace expansion invoked on property change');

    set(obj, 'baz', 'baz');
    equal(count, 2, 'observer not invoked on unspecified property');
  });

  testBoth('before observer watching multiple properties via brace expansion should fire when dependent property changes', function (get, set) {
    var obj = { baz: 'Initial' };
    var count = 0;

    Ember.defineProperty(obj, 'foo', Ember.computed(function() {
      return get(this,'bar').toLowerCase();
    }).property('bar'));

    Ember.defineProperty(obj, 'bar', Ember.computed(function() {
      return get(this,'baz').toUpperCase();
    }).property('baz'));

    Ember.mixin(obj, {
      fooAndBarWatcher: Ember.beforeObserver('{foo,bar}', function () {
        count++;
      })
    });

    get(obj, 'foo');
    set(obj, 'baz', 'Baz');
    // fire once for foo, once for bar
    equal(count, 2, 'observer specified via brace expansion invoked on dependent property change');

    set(obj, 'quux', 'Quux');
    equal(count, 2, 'observer not fired on unspecified property');
  });
}

>>>>>>> 2906688d
testBoth('addBeforeObserver should propagate through prototype', function(get,set) {
  var obj = { foo: 'foo', count: 0 }, obj2;

  Ember.addBeforeObserver(obj, 'foo', function() { this.count++; });
  obj2 = Ember.create(obj);

  set(obj2, 'foo', 'bar');
  equal(obj2.count, 1, 'should have invoked observer on inherited');
  equal(obj.count, 0, 'should not have invoked observer on parent');

  obj2.count = 0;
  set(obj, 'foo', 'baz');
  equal(obj.count, 1, 'should have invoked oberver on parent');
  equal(obj2.count, 0, 'should not have invoked observer on inherited');
});

testBoth('addBeforeObserver should respect targets with methods', function(get,set) {
  var observed = { foo: 'foo' };

  var target1 = {
    count: 0,

    willChange: function(obj, keyName) {
      var value = get(obj, keyName);
      equal(this, target1, 'should invoke with this');
      equal(obj, observed, 'param1 should be observed object');
      equal(keyName, 'foo', 'param2 should be keyName');
      equal(value, 'foo', 'param3 should old value');
      this.count++;
    }
  };

  var target2 = {
    count: 0,

    willChange: function(obj, keyName) {
      var value = get(obj, keyName);
      equal(this, target2, 'should invoke with this');
      equal(obj, observed, 'param1 should be observed object');
      equal(keyName, 'foo', 'param2 should be keyName');
      equal(value, 'foo', 'param3 should old value');
      this.count++;
    }
  };

  Ember.addBeforeObserver(observed, 'foo', target1, 'willChange');
  Ember.addBeforeObserver(observed, 'foo', target2, target2.willChange);

  set(observed, 'foo', 'BAZ');
  equal(target1.count, 1, 'target1 observer should have fired');
  equal(target2.count, 1, 'target2 observer should have fired');

});

// ..........................................................
// CHAINED OBSERVERS
//

var obj, count;
var originalLookup = Ember.lookup, lookup;

module('Ember.addObserver - dependentkey with chained properties', {
  setup: function() {
    obj = {
      foo: {
        bar: {
          baz: {
            biff: "BIFF"
          }
        }
      }
    };

    Ember.lookup = lookup = {
      Global: {
        foo: {
          bar: {
            baz: {
              biff: "BIFF"
            }
          }
        }
      }
    };

    count = 0;
  },

  teardown: function() {
    obj = count = null;
    Ember.lookup = originalLookup;
  }
});


testBoth('depending on a chain with a computed property', function (get, set){
  Ember.defineProperty(obj, 'computed', Ember.computed(function () {
    return {foo: 'bar'};
  }));

  var changed = 0;
  Ember.addObserver(obj, 'computed.foo', function () {
    changed++;
  });

  equal(undefined, Ember.cacheFor(obj, 'computed'), 'addObserver should not compute CP');

  set(obj, 'computed.foo', 'baz');

  equal(changed, 1, 'should fire observer');
});

testBoth('depending on a simple chain', function(get, set) {

  var val ;
  Ember.addObserver(obj, 'foo.bar.baz.biff', function(target, key) {
    val = Ember.get(target, key);
    count++;
  });

  set(Ember.get(obj, 'foo.bar.baz'), 'biff', 'BUZZ');
  equal(val, 'BUZZ');
  equal(count, 1);

  set(Ember.get(obj, 'foo.bar'), 'baz', { biff: 'BLARG' });
  equal(val, 'BLARG');
  equal(count, 2);

  set(Ember.get(obj, 'foo'), 'bar', { baz: { biff: 'BOOM' } });
  equal(val, 'BOOM');
  equal(count, 3);

  set(obj, 'foo', { bar: { baz: { biff: 'BLARG' } } });
  equal(val, 'BLARG');
  equal(count, 4);

  set(Ember.get(obj, 'foo.bar.baz'), 'biff', 'BUZZ');
  equal(val, 'BUZZ');
  equal(count, 5);

  var foo = get(obj, 'foo');

  set(obj, 'foo', 'BOO');
  equal(val, undefined);
  equal(count, 6);

  set(foo.bar.baz, 'biff', "BOOM");
  equal(count, 6, 'should be not have invoked observer');
});

testBoth('depending on a Global chain', function(get, set) {
  var Global = lookup.Global, val;

  Ember.addObserver(obj, 'Global.foo.bar.baz.biff', function(target, key) {
    val = Ember.get(lookup, key);
    count++;
  });

  set(Ember.get(Global, 'foo.bar.baz'),  'biff', 'BUZZ');
  equal(val, 'BUZZ');
  equal(count, 1);

  set(Ember.get(Global, 'foo.bar'),  'baz', { biff: 'BLARG' });
  equal(val, 'BLARG');
  equal(count, 2);

  set(Ember.get(Global, 'foo'),  'bar', { baz: { biff: 'BOOM' } });
  equal(val, 'BOOM');
  equal(count, 3);

  set(Global, 'foo', { bar: { baz: { biff: 'BLARG' } } });
  equal(val, 'BLARG');
  equal(count, 4);

  set(Ember.get(Global, 'foo.bar.baz'),  'biff', 'BUZZ');
  equal(val, 'BUZZ');
  equal(count, 5);

  var foo = get(obj, 'foo');

  set(Global, 'foo', 'BOO');
  equal(val, undefined);
  equal(count, 6);

  set(foo.bar.baz, 'biff', "BOOM");
  equal(count, 6, 'should be not have invoked observer');
});

module('Ember.removeBeforeObserver');

// ..........................................................
// SETTING IDENTICAL VALUES
//

module('props/observer_test - setting identical values');

testBoth('setting simple prop should not trigger', function(get, set) {

  var obj = { foo: 'bar' };
  var count = 0;

  Ember.addObserver(obj, 'foo', function() { count++; });

  set(obj, 'foo', 'bar');
  equal(count, 0, 'should not trigger observer');

  set(obj, 'foo', 'baz');
  equal(count, 1, 'should trigger observer');

  set(obj, 'foo', 'baz');
  equal(count, 1, 'should not trigger observer again');
});

// The issue here is when a computed property is directly set with a value, then has a
// dependent key change (which triggers a cache expiration and recomputation), observers will
// not be fired if the CP setter is called with the last set value.
testBoth('setting a cached computed property whose value has changed should trigger', function(get, set) {
  var obj = {};

  Ember.defineProperty(obj, 'foo', Ember.computed(function(key, value) {
    if (arguments.length === 2) { return value; }
    return get(this, 'baz');
  }).property('baz'));

  var count = 0;

  Ember.addObserver(obj, 'foo', function() { count++; });

  set(obj, 'foo', 'bar');
  equal(count, 1);
  equal(get(obj, 'foo'), 'bar');

  set(obj, 'baz', 'qux');
  equal(count, 2);
  equal(get(obj, 'foo'), 'qux');

  get(obj, 'foo');
  set(obj, 'foo', 'bar');
  equal(count, 3);
  equal(get(obj, 'foo'), 'bar');
});

module("Ember.immediateObserver");

testBoth("immediate observers should fire synchronously", function(get, set) {
  var obj = {},
      observerCalled = 0,
      mixin;

  // explicitly create a run loop so we do not inadvertently
  // trigger deferred behavior
  Ember.run(function() {
    mixin = Ember.Mixin.create({
      fooDidChange: Ember.immediateObserver('foo', function() {
        observerCalled++;
        equal(get(this, 'foo'), "barbaz", "newly set value is immediately available");
      })
    });

    mixin.apply(obj);

    Ember.defineProperty(obj, 'foo', Ember.computed(function(key, value) {
      if (arguments.length > 1) {
        return value;
      }
      return "yes hello this is foo";
    }));

    equal(get(obj, 'foo'), "yes hello this is foo", "precond - computed property returns a value");
    equal(observerCalled, 0, "observer has not yet been called");

    set(obj, 'foo', 'barbaz');

    equal(observerCalled, 1, "observer was called once");
  });
});


if (Ember.FEATURES.isEnabled('propertyBraceExpansion')) {
  if (Ember.EXTEND_PROTOTYPES) {
    testBoth('immediate observers added declaratively via brace expansion fire synchronously', function (get, set) {
      var obj = {},
          observerCalled = 0,
          mixin;

      // explicitly create a run loop so we do not inadvertently
      // trigger deferred behavior
      Ember.run(function() {
        mixin = Ember.Mixin.create({
          fooDidChange: function() {
            observerCalled++;
            equal(get(this, 'foo'), "barbaz", "newly set value is immediately available");
          }.observesImmediately('{foo,bar}')
        });

        mixin.apply(obj);

        Ember.defineProperty(obj, 'foo', Ember.computed(function(key, value) {
          if (arguments.length > 1) {
            return value;
          }
          return "yes hello this is foo";
        }));

        equal(get(obj, 'foo'), "yes hello this is foo", "precond - computed property returns a value");
        equal(observerCalled, 0, "observer has not yet been called");

        set(obj, 'foo', 'barbaz');

        equal(observerCalled, 1, "observer was called once");
      });
    });
  }

  testBoth('immediate observers watching multiple properties via brace expansion fire synchronously', function (get, set) {
    var obj = {},
        observerCalled = 0,
        mixin;

    // explicitly create a run loop so we do not inadvertently
    // trigger deferred behavior
    Ember.run(function() {
      mixin = Ember.Mixin.create({
        fooDidChange: Ember.immediateObserver('{foo,bar}', function() {
          observerCalled++;
          equal(get(this, 'foo'), "barbaz", "newly set value is immediately available");
        })
      });

      mixin.apply(obj);

      Ember.defineProperty(obj, 'foo', Ember.computed(function(key, value) {
        if (arguments.length > 1) {
          return value;
        }
        return "yes hello this is foo";
      }));

      equal(get(obj, 'foo'), "yes hello this is foo", "precond - computed property returns a value");
      equal(observerCalled, 0, "observer has not yet been called");

      set(obj, 'foo', 'barbaz');

      equal(observerCalled, 1, "observer was called once");
    });
  });
}

testBoth("immediate observers are for internal properties only", function(get, set) {
  expectAssertion(function() {
    Ember.immediateObserver('foo.bar', Ember.K);
  }, 'Immediate observers must observe internal properties only, not properties on other objects.');
});

module("Ember.changeProperties");

testBoth("observers added/removed during changeProperties should do the right thing.", function(get,set) {
  var obj = {
    foo: 0
  };
  function Observer() {
    this.willChangeCount = 0;
    this.didChangeCount = 0;
  }
  Observer.prototype = {
    add: function () {
      Ember.addBeforeObserver(obj, 'foo', this, 'willChange');
      Ember.addObserver(obj, 'foo', this, 'didChange');
    },
    remove: function() {
      Ember.removeBeforeObserver(obj, 'foo', this, 'willChange');
      Ember.removeObserver(obj, 'foo', this, 'didChange');
    },
    willChange: function () {
      this.willChangeCount++;
    },
    didChange: function () {
      this.didChangeCount++;
    }
  };
  var addedBeforeFirstChangeObserver = new Observer();
  var addedAfterFirstChangeObserver = new Observer();
  var addedAfterLastChangeObserver = new Observer();
  var removedBeforeFirstChangeObserver = new Observer();
  var removedBeforeLastChangeObserver = new Observer();
  var removedAfterLastChangeObserver = new Observer();
  removedBeforeFirstChangeObserver.add();
  removedBeforeLastChangeObserver.add();
  removedAfterLastChangeObserver.add();
  Ember.changeProperties(function () {
    removedBeforeFirstChangeObserver.remove();
    addedBeforeFirstChangeObserver.add();

    set(obj, 'foo', 1);

    equal(addedBeforeFirstChangeObserver.willChangeCount, 1, 'addBeforeObserver called before the first change invoked immediately');
    equal(addedBeforeFirstChangeObserver.didChangeCount, 0, 'addObserver called before the first change is deferred');

    addedAfterFirstChangeObserver.add();
    removedBeforeLastChangeObserver.remove();

    set(obj, 'foo', 2);

    equal(addedAfterFirstChangeObserver.willChangeCount, 1, 'addBeforeObserver called after the first change invoked immediately');
    equal(addedAfterFirstChangeObserver.didChangeCount, 0, 'addObserver called after the first change is deferred');

    addedAfterLastChangeObserver.add();
    removedAfterLastChangeObserver.remove();
  });

  equal(removedBeforeFirstChangeObserver.willChangeCount, 0, 'removeBeforeObserver called before the first change sees none');
  equal(removedBeforeFirstChangeObserver.didChangeCount,  0, 'removeObserver called before the first change sees none');
  equal(addedBeforeFirstChangeObserver.willChangeCount,   1, 'addBeforeObserver called before the first change sees only 1');
  equal(addedBeforeFirstChangeObserver.didChangeCount,    1, 'addObserver called before the first change sees only 1');
  equal(addedAfterFirstChangeObserver.willChangeCount,    1, 'addBeforeObserver called after the first change sees 1');
  equal(addedAfterFirstChangeObserver.didChangeCount,     1, 'addObserver called after the first change sees 1');
  equal(addedAfterLastChangeObserver.willChangeCount,     0, 'addBeforeObserver called after the last change sees none');
  equal(addedAfterLastChangeObserver.didChangeCount,      0, 'addObserver called after the last change sees none');
  equal(removedBeforeLastChangeObserver.willChangeCount,  1, 'removeBeforeObserver called before the last change still sees 1');
  equal(removedBeforeLastChangeObserver.didChangeCount,   1, 'removeObserver called before the last change still sees 1');
  equal(removedAfterLastChangeObserver.willChangeCount,   1, 'removeBeforeObserver called after the last change still sees 1');
  equal(removedAfterLastChangeObserver.didChangeCount,    1, 'removeObserver called after the last change still sees 1');
});<|MERGE_RESOLUTION|>--- conflicted
+++ resolved
@@ -40,8 +40,6 @@
   equal(count, 1, 'should have invoked observer');
 });
 
-<<<<<<< HEAD
-=======
 if (Ember.FEATURES.isEnabled('propertyBraceExpansion')) {
   if (Ember.EXTEND_PROTOTYPES) {
     testBoth('observer added declaratively via brace expansion should fire when property changes', function (get, set) {
@@ -140,7 +138,6 @@
   });
 }
 
->>>>>>> 2906688d
 testBoth('nested observers should fire in order', function(get,set) {
   var obj = { foo: 'foo', bar: 'bar' };
   var fooCount = 0, barCount = 0;
@@ -640,8 +637,6 @@
   equal(count, 1, 'should have invoked observer');
 });
 
-<<<<<<< HEAD
-=======
 if (Ember.FEATURES.isEnabled('propertyBraceExpansion')) {
   if (Ember.EXTEND_PROTOTYPES) {
     testBoth('before observer added declaratively via brace expansion should fire when property changes', function (get, set) {
@@ -740,7 +735,6 @@
   });
 }
 
->>>>>>> 2906688d
 testBoth('addBeforeObserver should propagate through prototype', function(get,set) {
   var obj = { foo: 'foo', count: 0 }, obj2;
 
