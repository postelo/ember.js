import { get } from "ember-metal/property_get";
import { set as o_set } from "ember-metal/property_set";
import run from "ember-metal/run_loop";
import EmberView from "ember-views/views/view";
import EventDispatcher from "ember-views/system/event_dispatcher";
import EmberHandlebars from "ember-handlebars-compiler";

// import {expectAssertion} from "ember-metal/tests/debug_helpers";

function set(obj, key, value) {
  run(function() { o_set(obj, key, value); });
}

var checkboxView, dispatcher, controller;

var compile = EmberHandlebars.compile;

function destroy(view) {
  run(function() {
    view.destroy();
  });
}

QUnit.module("{{input type='checkbox'}}", {
  setup: function() {
    controller = {
      tab: 6,
      name: 'hello',
      val: false
    };

    checkboxView = EmberView.extend({
      controller: controller,
      template: compile('{{input type="checkbox" disabled=disabled tabindex=tab name=name checked=val}}')
    }).create();

    append();
  },

  teardown: function() {
    destroy(checkboxView);
  }
});

test("should append a checkbox", function() {
  equal(checkboxView.$('input[type=checkbox]').length, 1, "A single checkbox is added");
});

test("should begin disabled if the disabled attribute is true", function() {
  ok(checkboxView.$('input').is(':not(:disabled)'), "The checkbox isn't disabled");
  set(controller, 'disabled', true);
  ok(checkboxView.$('input').is(':disabled'), "The checkbox is now disabled");
});

test("should support the tabindex property", function() {
  equal(checkboxView.$('input').prop('tabindex'), '6', 'the initial checkbox tabindex is set in the DOM');
  set(controller, 'tab', 3);
  equal(checkboxView.$('input').prop('tabindex'), '3', 'the checkbox tabindex changes when it is changed in the view');
});

test("checkbox name is updated", function() {
  equal(checkboxView.$('input').attr('name'), "hello", "renders checkbox with the name");
  set(controller, 'name', 'bye');
  equal(checkboxView.$('input').attr('name'), "bye", "updates checkbox after name changes");
});

test("checkbox checked property is updated", function() {
  equal(checkboxView.$('input').prop('checked'), false, "the checkbox isn't checked yet");
  set(controller, 'val', true);
  equal(checkboxView.$('input').prop('checked'), true, "the checkbox is checked now");
});

QUnit.module("{{input type='checkbox'}} - prevent value= usage", {
  setup: function() {
    checkboxView = EmberView.extend({
      controller: controller,
      template: compile('{{input type="checkbox" disabled=disabled tabindex=tab name=name value=val}}')
    }).create();
  },

  teardown: function() {
    destroy(checkboxView);
  }
});

test("It works", function() {
  expectAssertion(function() {
    append();
  }, /you must use `checked=/);
});

QUnit.module("{{input type=boundType}}", {
  setup: function() {
    controller = {
      inputType: "checkbox",
<<<<<<< HEAD
      isChecked: true,
=======
      isChecked: true
>>>>>>> 6943ac5d
    };

    checkboxView = EmberView.extend({
      controller: controller,
      template: compile('{{input type=inputType checked=isChecked}}')
    }).create();

    append();
  },

  teardown: function() {
    destroy(checkboxView);
  }
});

test("should append a checkbox", function() {
  equal(checkboxView.$('input[type=checkbox]').length, 1, "A single checkbox is added");
});

// Checking for the checked property is a good way to verify that the correct
// view was used.
test("checkbox checked property is updated", function() {
  equal(checkboxView.$('input').prop('checked'), true, "the checkbox is checked");
});

QUnit.module("{{input type='checkbox'}} - static values", {
  setup: function() {
    controller = {
      tab: 6,
      name: 'hello',
      val: false
    };

    checkboxView = EmberView.extend({
      controller: controller,
      template: compile('{{input type="checkbox" disabled=true tabindex=6 name="hello" checked=false}}')
    }).create();

    append();
  },

  teardown: function() {
    destroy(checkboxView);
  }
});

test("should begin disabled if the disabled attribute is true", function() {
  ok(checkboxView.$().is(':not(:disabled)'), "The checkbox isn't disabled");
});

test("should support the tabindex property", function() {
  equal(checkboxView.$('input').prop('tabindex'), '6', 'the initial checkbox tabindex is set in the DOM');
});

test("checkbox name is updated", function() {
  equal(checkboxView.$('input').attr('name'), "hello", "renders checkbox with the name");
});

test("checkbox checked property is updated", function() {
  equal(checkboxView.$('input').prop('checked'), false, "the checkbox isn't checked yet");
});

QUnit.module("Ember.Checkbox", {
  setup: function() {
    dispatcher = EventDispatcher.create();
    dispatcher.setup();
  },

  teardown: function() {
    run(function() {
      dispatcher.destroy();
      checkboxView.destroy();
    });
  }
});

function append() {
  run(function() {
    checkboxView.appendTo('#qunit-fixture');
  });
}

test("should begin disabled if the disabled attribute is true", function() {
  checkboxView = Ember.Checkbox.create({});

  checkboxView.set('disabled', true);
  append();

  ok(checkboxView.$().is(":disabled"));
});

test("should become disabled if the disabled attribute is changed", function() {
  checkboxView = Ember.Checkbox.create({});

  append();
  ok(checkboxView.$().is(":not(:disabled)"));

  run(function() { checkboxView.set('disabled', true); });
  ok(checkboxView.$().is(":disabled"));

  run(function() { checkboxView.set('disabled', false); });
  ok(checkboxView.$().is(":not(:disabled)"));
});

test("should begin indeterminate if the indeterminate attribute is true", function() {
  checkboxView = Ember.Checkbox.create({});

  checkboxView.set('indeterminate', true);
  append();

  equal(checkboxView.$().prop('indeterminate'), true, "Checkbox should be indeterminate");
});

test("should become indeterminate if the indeterminate attribute is changed", function() {
  checkboxView = Ember.Checkbox.create({});

  append();

  equal(checkboxView.$().prop('indeterminate'), false, "Checkbox should not be indeterminate");

  run(function() { checkboxView.set('indeterminate', true); });
  equal(checkboxView.$().prop('indeterminate'), true, "Checkbox should be indeterminate");

  run(function() { checkboxView.set('indeterminate', false); });
  equal(checkboxView.$().prop('indeterminate'), false, "Checkbox should not be indeterminate");
});

test("should support the tabindex property", function() {
  checkboxView = Ember.Checkbox.create({});

  run(function() { checkboxView.set('tabindex', 6); });
  append();

  equal(checkboxView.$().prop('tabindex'), '6', 'the initial checkbox tabindex is set in the DOM');

  run(function() { checkboxView.set('tabindex', 3); });
  equal(checkboxView.$().prop('tabindex'), '3', 'the checkbox tabindex changes when it is changed in the view');
});

test("checkbox name is updated when setting name property of view", function() {
  checkboxView = Ember.Checkbox.create({});

  run(function() { checkboxView.set('name', 'foo'); });
  append();

  equal(checkboxView.$().attr('name'), "foo", "renders checkbox with the name");

  run(function() { checkboxView.set('name', 'bar'); });

  equal(checkboxView.$().attr('name'), "bar", "updates checkbox after name changes");
});

test("checked property mirrors input value", function() {
  checkboxView = Ember.Checkbox.create({});
  run(function() { checkboxView.append(); });

  equal(get(checkboxView, 'checked'), false, "initially starts with a false value");
  equal(!!checkboxView.$().prop('checked'), false, "the initial checked property is false");

  set(checkboxView, 'checked', true);

  equal(checkboxView.$().prop('checked'), true, "changing the value property changes the DOM");

  run(function() { checkboxView.remove(); });
  run(function() { checkboxView.append(); });

  equal(checkboxView.$().prop('checked'), true, "changing the value property changes the DOM");

  run(function() { checkboxView.remove(); });
  run(function() { set(checkboxView, 'checked', false); });
  run(function() { checkboxView.append(); });

  equal(checkboxView.$().prop('checked'), false, "changing the value property changes the DOM");
});

test("checking the checkbox updates the value", function() {
  checkboxView = Ember.Checkbox.create({ checked: true });
  append();

  equal(get(checkboxView, 'checked'), true, "precond - initially starts with a true value");
  equal(!!checkboxView.$().prop('checked'), true, "precond - the initial checked property is true");

  // IE fires 'change' event on blur.
  checkboxView.$()[0].focus();
  checkboxView.$()[0].click();
  checkboxView.$()[0].blur();

  equal(!!checkboxView.$().prop('checked'), false, "after clicking a checkbox, the checked property changed");
  equal(get(checkboxView, 'checked'), false, "changing the checkbox causes the view's value to get updated");
});<|MERGE_RESOLUTION|>--- conflicted
+++ resolved
@@ -93,11 +93,7 @@
   setup: function() {
     controller = {
       inputType: "checkbox",
-<<<<<<< HEAD
-      isChecked: true,
-=======
       isChecked: true
->>>>>>> 6943ac5d
     };
 
     checkboxView = EmberView.extend({
