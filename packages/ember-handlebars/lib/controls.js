import Checkbox from "ember-handlebars/controls/checkbox";
import TextField from "ember-handlebars/controls/text_field";
import TextArea from "ember-handlebars/controls/text_area";

import Ember from "ember-metal/core"; // Ember.assert
// var emberAssert = Ember.assert;

import EmberHandlebars from "ember-handlebars-compiler";

/**
@module ember
@submodule ember-handlebars-compiler
*/

/**

  The `{{input}}` helper inserts an HTML `<input>` tag into the template,
  with a `type` value of either `text` or `checkbox`. If no `type` is provided,
  `text` will be the default value applied. The attributes of `{{input}}`
  match those of the native HTML tag as closely as possible for these two types.

  ## Use as text field
  An `{{input}}` with no `type` or a `type` of `text` will render an HTML text input.
  The following HTML attributes can be set via the helper:

 <table>
  <tr><td>`readonly`</td><td>`required`</td><td>`autofocus`</td></tr>
  <tr><td>`value`</td><td>`placeholder`</td><td>`disabled`</td></tr>
  <tr><td>`size`</td><td>`tabindex`</td><td>`maxlength`</td></tr>
  <tr><td>`name`</td><td>`min`</td><td>`max`</td></tr>
  <tr><td>`pattern`</td><td>`accept`</td><td>`autocomplete`</td></tr>
  <tr><td>`autosave`</td><td>`formaction`</td><td>`formenctype`</td></tr>
  <tr><td>`formmethod`</td><td>`formnovalidate`</td><td>`formtarget`</td></tr>
  <tr><td>`height`</td><td>`inputmode`</td><td>`multiple`</td></tr>
  <tr><td>`step`</td><td>`width`</td><td>`form`</td></tr>
  <tr><td>`selectionDirection`</td><td>`spellcheck`</td><td>&nbsp;</td></tr>
 </table>


  When set to a quoted string, these values will be directly applied to the HTML
  element. When left unquoted, these values will be bound to a property on the
  template's current rendering context (most typically a controller instance).

  ## Unbound:

  ```handlebars
  {{input value="http://www.facebook.com"}}
  ```


  ```html
  <input type="text" value="http://www.facebook.com"/>
  ```

  ## Bound:

  ```javascript
  App.ApplicationController = Ember.Controller.extend({
    firstName: "Stanley",
    entryNotAllowed: true
  });
  ```


  ```handlebars
  {{input type="text" value=firstName disabled=entryNotAllowed size="50"}}
  ```


  ```html
  <input type="text" value="Stanley" disabled="disabled" size="50"/>
  ```

  ## Actions

  The helper can send multiple actions based on user events.

  The action property defines the action which is sent when
  the user presses the return key.

  ```handlebars
  {{input action="submit"}}
  ```

  The helper allows some user events to send actions.

* `enter`
* `insert-newline`
* `escape-press`
* `focus-in`
* `focus-out`
* `key-press`


  For example, if you desire an action to be sent when the input is blurred,
  you only need to setup the action name to the event name property.

  ```handlebars
  {{input focus-in="alertMessage"}}
  ```

  See more about [Text Support Actions](/api/classes/Ember.TextField.html)

  ## Extension

  Internally, `{{input type="text"}}` creates an instance of `Ember.TextField`, passing
  arguments from the helper to `Ember.TextField`'s `create` method. You can extend the
  capabilities of text inputs in your applications by reopening this class. For example,
  if you are building a Bootstrap project where `data-*` attributes are used, you
  can add one to the `TextField`'s `attributeBindings` property:


  ```javascript
  Ember.TextField.reopen({
    attributeBindings: ['data-error']
  });
  ```

  Keep in mind when writing `Ember.TextField` subclasses that `Ember.TextField`
  itself extends `Ember.Component`, meaning that it does NOT inherit
  the `controller` of the parent view.

  See more about [Ember components](/api/classes/Ember.Component.html)


  ## Use as checkbox

  An `{{input}}` with a `type` of `checkbox` will render an HTML checkbox input.
  The following HTML attributes can be set via the helper:

* `checked`
* `disabled`
* `tabindex`
* `indeterminate`
* `name`
* `autofocus`
* `form`


  When set to a quoted string, these values will be directly applied to the HTML
  element. When left unquoted, these values will be bound to a property on the
  template's current rendering context (most typically a controller instance).

  ## Unbound:

  ```handlebars
  {{input type="checkbox" name="isAdmin"}}
  ```

  ```html
  <input type="checkbox" name="isAdmin" />
  ```

  ## Bound:

  ```javascript
  App.ApplicationController = Ember.Controller.extend({
    isAdmin: true
  });
  ```


  ```handlebars
  {{input type="checkbox" checked=isAdmin }}
  ```


  ```html
  <input type="checkbox" checked="checked" />
  ```

  ## Extension

  Internally, `{{input type="checkbox"}}` creates an instance of `Ember.Checkbox`, passing
  arguments from the helper to `Ember.Checkbox`'s `create` method. You can extend the
  capablilties of checkbox inputs in your applications by reopening this class. For example,
  if you wanted to add a css class to all checkboxes in your application:


  ```javascript
  Ember.Checkbox.reopen({
    classNames: ['my-app-checkbox']
  });
  ```


  @method input
  @for Ember.Handlebars.helpers
  @param {Hash} options
*/
export function inputHelper(options) {
  Ember.assert('You can only pass attributes to the `input` helper, not arguments', arguments.length < 2);

  var view = options.data.view;
  var hash = options.hash;
  var types = options.hashTypes;
  var onEvent = hash.on;
  var inputType;

<<<<<<< HEAD
=======
  if (types.type === 'ID') {
    inputType = view.getStream(hash.type).value();
  } else {
    inputType = hash.type;
  }

>>>>>>> e996eacc
  if (inputType === 'checkbox') {
    delete hash.type;
    delete types.type;

<<<<<<< HEAD
    Ember.assert("{{input type='checkbox'}} does not support setting `value=someBooleanValue`; you must use `checked=someBooleanValue` instead.", options.hashTypes.value !== 'ID');

    return helpers.view.call(this, Checkbox, options);
=======
    Ember.assert("{{input type='checkbox'}} does not support setting `value=someBooleanValue`;" +
                 " you must use `checked=someBooleanValue` instead.", options.hashTypes.value !== 'ID');

    return EmberHandlebars.helpers.view.call(this, Checkbox, options);
>>>>>>> e996eacc
  } else {
    delete hash.on;

    hash.onEvent = onEvent || 'enter';
    return EmberHandlebars.helpers.view.call(this, TextField, options);
  }
}

/**
  `{{textarea}}` inserts a new instance of `<textarea>` tag into the template.
  The attributes of `{{textarea}}` match those of the native HTML tags as
  closely as possible.

  The following HTML attributes can be set:

    * `value`
    * `name`
    * `rows`
    * `cols`
    * `placeholder`
    * `disabled`
    * `maxlength`
    * `tabindex`
    * `selectionEnd`
    * `selectionStart`
    * `selectionDirection`
    * `wrap`
    * `readonly`
    * `autofocus`
    * `form`
    * `spellcheck`
    * `required`

  When set to a quoted string, these value will be directly applied to the HTML
  element. When left unquoted, these values will be bound to a property on the
  template's current rendering context (most typically a controller instance).

  Unbound:

  ```handlebars
  {{textarea value="Lots of static text that ISN'T bound"}}
  ```

  Would result in the following HTML:

  ```html
  <textarea class="ember-text-area">
    Lots of static text that ISN'T bound
  </textarea>
  ```

  Bound:

  In the following example, the `writtenWords` property on `App.ApplicationController`
  will be updated live as the user types 'Lots of text that IS bound' into
  the text area of their browser's window.

  ```javascript
  App.ApplicationController = Ember.Controller.extend({
    writtenWords: "Lots of text that IS bound"
  });
  ```

  ```handlebars
  {{textarea value=writtenWords}}
  ```

   Would result in the following HTML:

  ```html
  <textarea class="ember-text-area">
    Lots of text that IS bound
  </textarea>
  ```

  If you wanted a one way binding between the text area and a div tag
  somewhere else on your screen, you could use `Ember.computed.oneWay`:

  ```javascript
  App.ApplicationController = Ember.Controller.extend({
    writtenWords: "Lots of text that IS bound",
    outputWrittenWords: Ember.computed.oneWay("writtenWords")
  });
  ```

  ```handlebars
  {{textarea value=writtenWords}}

  <div>
    {{outputWrittenWords}}
  </div>
  ```

  Would result in the following HTML:

  ```html
  <textarea class="ember-text-area">
    Lots of text that IS bound
  </textarea>

  <-- the following div will be updated in real time as you type -->

  <div>
    Lots of text that IS bound
  </div>
  ```

  Finally, this example really shows the power and ease of Ember when two
  properties are bound to eachother via `Ember.computed.alias`. Type into
  either text area box and they'll both stay in sync. Note that
  `Ember.computed.alias` costs more in terms of performance, so only use it when
  your really binding in both directions:

  ```javascript
  App.ApplicationController = Ember.Controller.extend({
    writtenWords: "Lots of text that IS bound",
    twoWayWrittenWords: Ember.computed.alias("writtenWords")
  });
  ```

  ```handlebars
  {{textarea value=writtenWords}}
  {{textarea value=twoWayWrittenWords}}
  ```

  ```html
  <textarea id="ember1" class="ember-text-area">
    Lots of text that IS bound
  </textarea>

  <-- both updated in real time -->

  <textarea id="ember2" class="ember-text-area">
    Lots of text that IS bound
  </textarea>
  ```

  ## Actions

  The helper can send multiple actions based on user events.

  The action property defines the action which is send when
  the user presses the return key.

  ```handlebars
  {{input action="submit"}}
  ```

  The helper allows some user events to send actions.

* `enter`
* `insert-newline`
* `escape-press`
* `focus-in`
* `focus-out`
* `key-press`

  For example, if you desire an action to be sent when the input is blurred,
  you only need to setup the action name to the event name property.

  ```handlebars
  {{textarea focus-in="alertMessage"}}
  ```

  See more about [Text Support Actions](/api/classes/Ember.TextArea.html)

  ## Extension

  Internally, `{{textarea}}` creates an instance of `Ember.TextArea`, passing
  arguments from the helper to `Ember.TextArea`'s `create` method. You can
  extend the capabilities of text areas in your application by reopening this
  class. For example, if you are building a Bootstrap project where `data-*`
  attributes are used, you can globally add support for a `data-*` attribute
  on all `{{textarea}}`s' in your app by reopening `Ember.TextArea` or
  `Ember.TextSupport` and adding it to the `attributeBindings` concatenated
  property:

  ```javascript
  Ember.TextArea.reopen({
    attributeBindings: ['data-error']
  });
  ```

  Keep in mind when writing `Ember.TextArea` subclasses that `Ember.TextArea`
  itself extends `Ember.Component`, meaning that it does NOT inherit
  the `controller` of the parent view.

  See more about [Ember components](/api/classes/Ember.Component.html)

  @method textarea
  @for Ember.Handlebars.helpers
  @param {Hash} options
*/
export function textareaHelper(options) {
  Ember.assert('You can only pass attributes to the `textarea` helper, not arguments', arguments.length < 2);

  return EmberHandlebars.helpers.view.call(this, TextArea, options);
}<|MERGE_RESOLUTION|>--- conflicted
+++ resolved
@@ -197,29 +197,20 @@
   var onEvent = hash.on;
   var inputType;
 
-<<<<<<< HEAD
-=======
   if (types.type === 'ID') {
     inputType = view.getStream(hash.type).value();
   } else {
     inputType = hash.type;
   }
 
->>>>>>> e996eacc
   if (inputType === 'checkbox') {
     delete hash.type;
     delete types.type;
 
-<<<<<<< HEAD
-    Ember.assert("{{input type='checkbox'}} does not support setting `value=someBooleanValue`; you must use `checked=someBooleanValue` instead.", options.hashTypes.value !== 'ID');
-
-    return helpers.view.call(this, Checkbox, options);
-=======
     Ember.assert("{{input type='checkbox'}} does not support setting `value=someBooleanValue`;" +
                  " you must use `checked=someBooleanValue` instead.", options.hashTypes.value !== 'ID');
 
     return EmberHandlebars.helpers.view.call(this, Checkbox, options);
->>>>>>> e996eacc
   } else {
     delete hash.on;
 
