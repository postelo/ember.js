/*globals Handlebars */

/**
@module ember
@submodule ember-handlebars
*/

import Ember from "ember-metal/core"; // Ember.warn, Ember.assert
// var emberWarn = Ember.warn, emberAssert = Ember.assert;

import EmberObject from "ember-runtime/system/object";
import { get } from "ember-metal/property_get";
import { set } from "ember-metal/property_set";
import { IS_BINDING } from "ember-metal/mixin";
import jQuery from "ember-views/system/jquery";
import View from "ember-views/views/view";
import { isGlobalPath } from "ember-metal/binding";
import merge from "ember-metal/merge";
import {
  normalizePath,
  handlebarsGet,
  handlebarsGetView
} from "ember-handlebars/ext";
import EmberString from "ember-runtime/system/string";


var LOWERCASE_A_Z = /^[a-z]/;
var VIEW_PREFIX = /^view\./;

function makeBindings(thisContext, options) {
  var hash = options.hash;
  var hashType = options.hashTypes;

  for (var prop in hash) {
    if (hashType[prop] === 'ID') {

      var value = hash[prop];

      if (IS_BINDING.test(prop)) {
        Ember.warn("You're attempting to render a view by passing " + prop + "=" + value + " to a view helper, but this syntax is ambiguous. You should either surround " + value + " in quotes or remove `Binding` from " + prop + ".");
      } else {
        hash[prop + 'Binding'] = value;
        hashType[prop + 'Binding'] = 'STRING';
        delete hash[prop];
        delete hashType[prop];
      }
    }
  }

  if (hash.hasOwnProperty('idBinding')) {
    // id can't be bound, so just perform one-time lookup.
    hash.id = handlebarsGet(thisContext, hash.idBinding, options);
    hashType.id = 'STRING';
    delete hash.idBinding;
    delete hashType.idBinding;
  }
}

export var ViewHelper = EmberObject.create({

  propertiesFromHTMLOptions: function(options) {
    var hash = options.hash, data = options.data;
    var extensions = {};
    var classes = hash['class'];
    var dup = false;

    if (hash.id) {
      extensions.elementId = hash.id;
      dup = true;
    }

    if (hash.tag) {
      extensions.tagName = hash.tag;
      dup = true;
    }

    if (classes) {
      classes = classes.split(' ');
      extensions.classNames = classes;
      dup = true;
    }

    if (hash.classBinding) {
      extensions.classNameBindings = hash.classBinding.split(' ');
      dup = true;
    }

    if (hash.classNameBindings) {
      if (extensions.classNameBindings === undefined) extensions.classNameBindings = [];
      extensions.classNameBindings = extensions.classNameBindings.concat(hash.classNameBindings.split(' '));
      dup = true;
    }

    if (hash.attributeBindings) {
      Ember.assert("Setting 'attributeBindings' via Handlebars is not allowed. Please subclass Ember.View and set it there instead.");
      extensions.attributeBindings = null;
      dup = true;
    }

    if (dup) {
      hash = merge({}, hash);
      delete hash.id;
      delete hash.tag;
      delete hash['class'];
      delete hash.classBinding;
    }

    // Set the proper context for all bindings passed to the helper. This applies to regular attribute bindings
    // as well as class name bindings. If the bindings are local, make them relative to the current context
    // instead of the view.
    var path;

    // Evaluate the context of regular attribute bindings:
    for (var prop in hash) {
      if (!hash.hasOwnProperty(prop)) { continue; }

      // Test if the property ends in "Binding"
      if (IS_BINDING.test(prop) && typeof hash[prop] === 'string') {
        path = this.contextualizeBindingPath(hash[prop], data);
        if (path) { hash[prop] = path; }
      }
    }

    // Evaluate the context of class name bindings:
    if (extensions.classNameBindings) {
      for (var b in extensions.classNameBindings) {
        var full = extensions.classNameBindings[b];
        if (typeof full === 'string') {
          // Contextualize the path of classNameBinding so this:
          //
          //     classNameBinding="isGreen:green"
          //
          // is converted to this:
          //
          //     classNameBinding="_parentView.context.isGreen:green"
          var parsedPath = View._parsePropertyPath(full);
          if(parsedPath.path !== '') {
<<<<<<< HEAD
            path = this.contextualizeBindingPath(parsedPath.path, data); 
=======
            path = this.contextualizeBindingPath(parsedPath.path, data);
>>>>>>> 6943ac5d
            if (path) { extensions.classNameBindings[b] = path + parsedPath.classNames; }
          }
        }
      }
    }

    return merge(hash, extensions);
  },

  // Transform bindings from the current context to a context that can be evaluated within the view.
  // Returns null if the path shouldn't be changed.
  //
  // TODO: consider the addition of a prefix that would allow this method to return `path`.
  contextualizeBindingPath: function(path, data) {
    var normalized = normalizePath(null, path, data);
    if (normalized.isKeyword) {
      return 'templateData.keywords.' + path;
    } else if (isGlobalPath(path)) {
      return null;
    } else if (path === 'this' || path === '') {
      return '_parentView.context';
    } else {
      return '_parentView.context.' + path;
    }
  },

  helper: function(thisContext, path, options) {
    var data = options.data;
    var fn = options.fn;
    var newView;

    makeBindings(thisContext, options);

    var container = this.container || (data && data.view && data.view.container);
    newView = handlebarsGetView(thisContext, path, container, options.data);

    var viewOptions = this.propertiesFromHTMLOptions(options, thisContext);
    var currentView = data.view;
    viewOptions.templateData = data;
    var newViewProto = newView.proto();

    if (fn) {
      Ember.assert("You cannot provide a template block if you also specified a templateName", !get(viewOptions, 'templateName') && !get(newViewProto, 'templateName'));
      viewOptions.template = fn;
    }

    // We only want to override the `_context` computed property if there is
    // no specified controller. See View#_context for more information.
    if (!newViewProto.controller && !newViewProto.controllerBinding && !viewOptions.controller && !viewOptions.controllerBinding) {
      viewOptions._context = thisContext;
    }

    // for instrumentation
    if (options.helperName) {
      viewOptions.helperName = options.helperName;
    }

    currentView.appendChild(newView, viewOptions);
  },

  instanceHelper: function(thisContext, newView, options) {
    var data = options.data,
        fn = options.fn;

    makeBindings(thisContext, options);

    Ember.assert(
      'Only a instance of a view may be passed to the ViewHelper.instanceHelper',
      View.detectInstance(newView)
    );

    var viewOptions = this.propertiesFromHTMLOptions(options, thisContext);
    var currentView = data.view;
    viewOptions.templateData = data;

    if (fn) {
      Ember.assert("You cannot provide a template block if you also specified a templateName", !get(viewOptions, 'templateName') && !get(newView, 'templateName'));
      viewOptions.template = fn;
    }

    // We only want to override the `_context` computed property if there is
    // no specified controller. See View#_context for more information.
    if (!newView.controller && !newView.controllerBinding && !viewOptions.controller && !viewOptions.controllerBinding) {
      viewOptions._context = thisContext;
    }

    // for instrumentation
    if (options.helperName) {
      viewOptions.helperName = options.helperName;
    }

    currentView.appendChild(newView, viewOptions);
  }
});

/**
  `{{view}}` inserts a new instance of an `Ember.View` into a template passing its
  options to the `Ember.View`'s `create` method and using the supplied block as
  the view's own template.

  An empty `<body>` and the following template:

  ```handlebars
  A span:
  {{#view tagName="span"}}
    hello.
  {{/view}}
  ```

  Will result in HTML structure:

  ```html
  <body>
    <!-- Note: the handlebars template script
         also results in a rendered Ember.View
         which is the outer <div> here -->

    <div class="ember-view">
      A span:
      <span id="ember1" class="ember-view">
        Hello.
      </span>
    </div>
  </body>
  ```

  ### `parentView` setting

  The `parentView` property of the new `Ember.View` instance created through
  `{{view}}` will be set to the `Ember.View` instance of the template where
  `{{view}}` was called.

  ```javascript
  aView = Ember.View.create({
    template: Ember.Handlebars.compile("{{#view}} my parent: {{parentView.elementId}} {{/view}}")
  });

  aView.appendTo('body');
  ```

  Will result in HTML structure:

  ```html
  <div id="ember1" class="ember-view">
    <div id="ember2" class="ember-view">
      my parent: ember1
    </div>
  </div>
  ```

  ### Setting CSS id and class attributes

  The HTML `id` attribute can be set on the `{{view}}`'s resulting element with
  the `id` option. This option will _not_ be passed to `Ember.View.create`.

  ```handlebars
  {{#view tagName="span" id="a-custom-id"}}
    hello.
  {{/view}}
  ```

  Results in the following HTML structure:

  ```html
  <div class="ember-view">
    <span id="a-custom-id" class="ember-view">
      hello.
    </span>
  </div>
  ```

  The HTML `class` attribute can be set on the `{{view}}`'s resulting element
  with the `class` or `classNameBindings` options. The `class` option will
  directly set the CSS `class` attribute and will not be passed to
  `Ember.View.create`. `classNameBindings` will be passed to `create` and use
  `Ember.View`'s class name binding functionality:

  ```handlebars
  {{#view tagName="span" class="a-custom-class"}}
    hello.
  {{/view}}
  ```

  Results in the following HTML structure:

  ```html
  <div class="ember-view">
    <span id="ember2" class="ember-view a-custom-class">
      hello.
    </span>
  </div>
  ```

  ### Supplying a different view class

  `{{view}}` can take an optional first argument before its supplied options to
  specify a path to a custom view class.

  ```handlebars
  {{#view "custom"}}{{! will look up App.CustomView }}
    hello.
  {{/view}}
  ```

  The first argument can also be a relative path accessible from the current
  context.

  ```javascript
  MyApp = Ember.Application.create({});
  MyApp.OuterView = Ember.View.extend({
    innerViewClass: Ember.View.extend({
      classNames: ['a-custom-view-class-as-property']
    }),
    template: Ember.Handlebars.compile('{{#view view.innerViewClass}} hi {{/view}}')
  });

  MyApp.OuterView.create().appendTo('body');
  ```

  Will result in the following HTML:

  ```html
  <div id="ember1" class="ember-view">
    <div id="ember2" class="ember-view a-custom-view-class-as-property">
      hi
    </div>
  </div>
  ```

  ### Blockless use

  If you supply a custom `Ember.View` subclass that specifies its own template
  or provide a `templateName` option to `{{view}}` it can be used without
  supplying a block. Attempts to use both a `templateName` option and supply a
  block will throw an error.

  ```javascript
  var App = Ember.Application.create();
  App.WithTemplateDefinedView = Ember.View.extend({
    templateName: 'defined-template'
  });
  ```

  ```handlebars
  {{! application.hbs }}
  {{view 'with-template-defined'}}
  ```

  ```handlebars
  {{! defined-template.hbs }}
  Some content for the defined template view.
  ```

  ### `viewName` property

  You can supply a `viewName` option to `{{view}}`. The `Ember.View` instance
  will be referenced as a property of its parent view by this name.

  ```javascript
  aView = Ember.View.create({
    template: Ember.Handlebars.compile('{{#view viewName="aChildByName"}} hi {{/view}}')
  });

  aView.appendTo('body');
  aView.get('aChildByName') // the instance of Ember.View created by {{view}} helper
  ```

  @method view
  @for Ember.Handlebars.helpers
  @param {String} path
  @param {Hash} options
  @return {String} HTML string
*/
export function viewHelper(path, options) {
  Ember.assert("The view helper only takes a single argument", arguments.length <= 2);

  // If no path is provided, treat path param as options
  // and get an instance of the registered `view:toplevel`
  if (path && path.data && path.data.isRenderData) {
    options = path;
<<<<<<< HEAD
    Ember.assert('{{view}} helper requires parent view to have a container but none was found. This usually happens when you are manually-managing views.', !!options.data.view.container);
    path = options.data.view.container.lookupFactory('view:toplevel');
=======
    if (options.data && options.data.view && options.data.view.container) {
      path = options.data.view.container.lookupFactory('view:toplevel');
    } else {
      path = View;
    }
>>>>>>> 6943ac5d
  }

  options.helperName = options.helperName || 'view';

  return ViewHelper.helper(this, path, options);
}<|MERGE_RESOLUTION|>--- conflicted
+++ resolved
@@ -135,11 +135,7 @@
           //     classNameBinding="_parentView.context.isGreen:green"
           var parsedPath = View._parsePropertyPath(full);
           if(parsedPath.path !== '') {
-<<<<<<< HEAD
-            path = this.contextualizeBindingPath(parsedPath.path, data); 
-=======
             path = this.contextualizeBindingPath(parsedPath.path, data);
->>>>>>> 6943ac5d
             if (path) { extensions.classNameBindings[b] = path + parsedPath.classNames; }
           }
         }
@@ -420,16 +416,11 @@
   // and get an instance of the registered `view:toplevel`
   if (path && path.data && path.data.isRenderData) {
     options = path;
-<<<<<<< HEAD
-    Ember.assert('{{view}} helper requires parent view to have a container but none was found. This usually happens when you are manually-managing views.', !!options.data.view.container);
-    path = options.data.view.container.lookupFactory('view:toplevel');
-=======
     if (options.data && options.data.view && options.data.view.container) {
       path = options.data.view.container.lookupFactory('view:toplevel');
     } else {
       path = View;
     }
->>>>>>> 6943ac5d
   }
 
   options.helperName = options.helperName || 'view';
