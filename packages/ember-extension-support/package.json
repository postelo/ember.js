{
  "name": "ember-extension-support",
  "summary": "Ember Extension Support",
  "description": "API for external tools such as the Chrome Ember Extension",
  "homepage": "http://emberjs.com",
  "authors": ["Teddy Zeenny"],
<<<<<<< HEAD
  "version": "1.1.2",
  "dependencies": {
    "ember-application": "1.1.2"
=======
  "version": "1.2.0-beta.3",
  "dependencies": {
    "ember-application": "1.2.0-beta.3"
>>>>>>> 81c2ff38
  },

  "directories": {
    "lib": "lib"
  },

  "dependencies:development": {
    "spade-qunit": "~> 1.0.0"
  },

  "bpm:build": {

    "bpm_libs.js": {
      "files": ["lib"],
      "modes": "*"
    }
  }

}<|MERGE_RESOLUTION|>--- conflicted
+++ resolved
@@ -4,15 +4,9 @@
   "description": "API for external tools such as the Chrome Ember Extension",
   "homepage": "http://emberjs.com",
   "authors": ["Teddy Zeenny"],
-<<<<<<< HEAD
-  "version": "1.1.2",
-  "dependencies": {
-    "ember-application": "1.1.2"
-=======
   "version": "1.2.0-beta.3",
   "dependencies": {
     "ember-application": "1.2.0-beta.3"
->>>>>>> 81c2ff38
   },
 
   "directories": {
