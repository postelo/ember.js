import Ember from 'ember-metal/core';
import isEnabled from 'ember-metal/features';
import EmberView from 'ember-views/views/view';
import Registry from 'container/registry';
import jQuery from 'ember-views/system/jquery';
import compile from 'ember-template-compiler/system/compile';
import ComponentLookup from 'ember-views/component_lookup';
import Component from 'ember-views/components/component';
import GlimmerComponent from 'ember-htmlbars/glimmer-component';
import { runAppend, runDestroy } from 'ember-runtime/tests/utils';
import { get } from 'ember-metal/property_get';
import { set } from 'ember-metal/property_set';
import run from 'ember-metal/run_loop';

var registry, container, view;

function commonSetup() {
  registry = new Registry();
  container = registry.container();
  registry.optionsForType('component', { singleton: false });
  registry.optionsForType('view', { singleton: false });
  registry.optionsForType('template', { instantiate: false });
  registry.register('component-lookup:main', ComponentLookup);
}

function commonTeardown() {
  runDestroy(container);
  runDestroy(view);
  registry = container = view = null;
}

function appendViewFor(template, hash={}) {
  let view = EmberView.extend({
    template: compile(template),
    container: container
  }).create(hash);

  runAppend(view);

  return view;
}

QUnit.module('component - invocation', {
  setup() {
    commonSetup();
  },

  teardown() {
    commonTeardown();
  }
});

QUnit.test('non-block without properties', function() {
  expect(1);

  registry.register('template:components/non-block', compile('In layout'));

  view = EmberView.extend({
    template: compile('{{non-block}}'),
    container: container
  }).create();

  runAppend(view);

  equal(jQuery('#qunit-fixture').text(), 'In layout');
});

QUnit.test('GlimmerComponent cannot be invoked with curly braces', function() {
  registry.register('template:components/non-block', compile('In layout'));
  registry.register('component:non-block', GlimmerComponent.extend());

  expectAssertion(function() {
    view = appendViewFor('{{non-block}}');
  }, /cannot invoke the 'non-block' component with curly braces/);
});

QUnit.test('block without properties', function() {
  expect(1);

  registry.register('template:components/with-block', compile('In layout - {{yield}}'));

  view = EmberView.extend({
    template: compile('{{#with-block}}In template{{/with-block}}'),
    container: container
  }).create();

  runAppend(view);

  equal(jQuery('#qunit-fixture').text(), 'In layout - In template');
});

QUnit.test('non-block with properties on attrs', function() {
  expect(1);

  registry.register('template:components/non-block', compile('In layout - someProp: {{attrs.someProp}}'));

  view = EmberView.extend({
    template: compile('{{non-block someProp="something here"}}'),
    container: container
  }).create();

  runAppend(view);

  equal(jQuery('#qunit-fixture').text(), 'In layout - someProp: something here');
});

QUnit.test('non-block with properties on attrs and component class', function() {
  registry.register('component:non-block', Component.extend());
  registry.register('template:components/non-block', compile('In layout - someProp: {{attrs.someProp}}'));

  view = EmberView.extend({
    template: compile('{{non-block someProp="something here"}}'),
    container: container
  }).create();

  runAppend(view);

  equal(jQuery('#qunit-fixture').text(), 'In layout - someProp: something here');
});

QUnit.test('lookup of component takes priority over property', function() {
  expect(1);

  registry.register('template:components/some-component', compile('some-component'));

  view = EmberView.extend({
    template: compile('{{some-prop}} {{some-component}}'),
    container: container,
    context: {
      'some-component': 'not-some-component',
      'some-prop': 'some-prop'
    }
  }).create();

  runAppend(view);

  equal(jQuery('#qunit-fixture').text(), 'some-prop some-component');
});

QUnit.test('component without dash is not looked up', function() {
  expect(1);

  registry.register('template:components/somecomponent', compile('somecomponent'));

  view = EmberView.extend({
    template: compile('{{somecomponent}}'),
    container: container,
    context: {
      'somecomponent': 'notsomecomponent'
    }
  }).create();

  runAppend(view);

  equal(jQuery('#qunit-fixture').text(), 'notsomecomponent');
});

QUnit.test('rerendering component with attrs from parent', function() {
  var willUpdate = 0;
  var didReceiveAttrs = 0;

  registry.register('component:non-block', Component.extend({
    didReceiveAttrs() {
      didReceiveAttrs++;
    },

    willUpdate() {
      willUpdate++;
    }
  }));
  registry.register('template:components/non-block', compile('In layout - someProp: {{attrs.someProp}}'));

  view = EmberView.extend({
    template: compile('{{non-block someProp=view.someProp}}'),
    container: container,
    someProp: 'wycats'
  }).create();

  runAppend(view);

  equal(didReceiveAttrs, 1, 'The didReceiveAttrs hook fired');

  equal(jQuery('#qunit-fixture').text(), 'In layout - someProp: wycats');

  run(function() {
    view.set('someProp', 'tomdale');
  });

  equal(jQuery('#qunit-fixture').text(), 'In layout - someProp: tomdale');
  equal(didReceiveAttrs, 2, 'The didReceiveAttrs hook fired again');
  equal(willUpdate, 1, 'The willUpdate hook fired once');

  Ember.run(view, 'rerender');

  equal(jQuery('#qunit-fixture').text(), 'In layout - someProp: tomdale');
  equal(didReceiveAttrs, 3, 'The didReceiveAttrs hook fired again');
  equal(willUpdate, 2, 'The willUpdate hook fired again');
});


QUnit.test('[DEPRECATED] non-block with properties on self', function() {
  // TODO: attrs
  // expectDeprecation("You accessed the `someProp` attribute directly. Please use `attrs.someProp` instead.");

  registry.register('template:components/non-block', compile('In layout - someProp: {{someProp}}'));

  view = EmberView.extend({
    template: compile('{{non-block someProp="something here"}}'),
    container: container
  }).create();

  runAppend(view);

  equal(jQuery('#qunit-fixture').text(), 'In layout - someProp: something here');
});

QUnit.test('block with properties on attrs', function() {
  expect(1);

  registry.register('template:components/with-block', compile('In layout - someProp: {{attrs.someProp}} - {{yield}}'));

  view = EmberView.extend({
    template: compile('{{#with-block someProp="something here"}}In template{{/with-block}}'),
    container: container
  }).create();

  runAppend(view);

  equal(jQuery('#qunit-fixture').text(), 'In layout - someProp: something here - In template');
});

QUnit.test('[DEPRECATED] block with properties on self', function() {
  // TODO: attrs
  // expectDeprecation("You accessed the `someProp` attribute directly. Please use `attrs.someProp` instead.");

  registry.register('template:components/with-block', compile('In layout - someProp: {{someProp}} - {{yield}}'));

  view = EmberView.extend({
    template: compile('{{#with-block someProp="something here"}}In template{{/with-block}}'),
    container: container
  }).create();

  runAppend(view);

  equal(jQuery('#qunit-fixture').text(), 'In layout - someProp: something here - In template');
});

QUnit.test('with ariaRole specified', function() {
  expect(1);

  registry.register('template:components/aria-test', compile('Here!'));

  view = EmberView.extend({
    template: compile('{{aria-test id="aria-test" ariaRole="main"}}'),
    container: container
  }).create();

  runAppend(view);

  equal(view.$('#aria-test').attr('role'), 'main', 'role attribute is applied');
});

QUnit.test('`template` specified in a component is overridden by block', function() {
  expect(1);

  registry.register('component:with-block', Component.extend({
    layout: compile('{{yield}}'),
    template: compile('Oh, noes!')
  }));

  view = EmberView.extend({
    template: compile('{{#with-block}}Whoop, whoop!{{/with-block}}'),
    container: container
  }).create();

  runAppend(view);

  equal(view.$().text(), 'Whoop, whoop!', 'block provided always overrides template property');
});

QUnit.test('hasBlock is true when block supplied', function() {
  expect(1);

  registry.register('template:components/with-block', compile('{{#if hasBlock}}{{yield}}{{else}}No Block!{{/if}}'));

  view = EmberView.extend({
    template: compile('{{#with-block}}In template{{/with-block}}'),
    container: container
  }).create();

  runAppend(view);

  equal(jQuery('#qunit-fixture').text(), 'In template');
});

QUnit.test('hasBlock is false when no block supplied', function() {
  expect(1);

  registry.register('template:components/with-block', compile('{{#if hasBlock}}{{yield}}{{else}}No Block!{{/if}}'));

  view = EmberView.extend({
    template: compile('{{with-block}}'),
    container: container
  }).create();

  runAppend(view);

  equal(jQuery('#qunit-fixture').text(), 'No Block!');
});

QUnit.test('hasBlockParams is true when block param supplied', function() {
  expect(1);

  registry.register('template:components/with-block', compile('{{#if hasBlockParams}}{{yield this}} - In Component{{else}}{{yield}} No Block!{{/if}}'));

  view = EmberView.extend({
    template: compile('{{#with-block as |something|}}In template{{/with-block}}'),
    container: container
  }).create();

  runAppend(view);

  equal(jQuery('#qunit-fixture').text(), 'In template - In Component');
});

QUnit.test('hasBlockParams is false when no block param supplied', function() {
  expect(1);

  registry.register('template:components/with-block', compile('{{#if hasBlockParams}}{{yield this}}{{else}}{{yield}} No Block Param!{{/if}}'));

  view = EmberView.extend({
    template: compile('{{#with-block}}In block{{/with-block}}'),
    container: container
  }).create();

  runAppend(view);

  equal(jQuery('#qunit-fixture').text(), 'In block No Block Param!');
});

QUnit.test('static named positional parameters', function() {
  var SampleComponent = Component.extend();
  SampleComponent.reopenClass({
    positionalParams: ['name', 'age']
  });
  registry.register('template:components/sample-component', compile('{{attrs.name}}{{attrs.age}}'));
  registry.register('component:sample-component', SampleComponent);

  view = EmberView.extend({
    layout: compile('{{sample-component "Quint" 4}}'),
    container: container
  }).create();

  runAppend(view);

  equal(jQuery('#qunit-fixture').text(), 'Quint4');
});

QUnit.test('dynamic named positional parameters', function() {
  var SampleComponent = Component.extend();
  SampleComponent.reopenClass({
    positionalParams: ['name', 'age']
  });

  registry.register('template:components/sample-component', compile('{{attrs.name}}{{attrs.age}}'));
  registry.register('component:sample-component', SampleComponent);

  view = EmberView.extend({
    layout: compile('{{sample-component myName myAge}}'),
    container: container,
    context: {
      myName: 'Quint',
      myAge: 4
    }
  }).create();

  runAppend(view);

  equal(jQuery('#qunit-fixture').text(), 'Quint4');
  run(function() {
    set(view.context, 'myName', 'Edward');
    set(view.context, 'myAge', '5');
  });

  equal(jQuery('#qunit-fixture').text(), 'Edward5');
});

QUnit.test('static arbitrary number of positional parameters', function() {
  var SampleComponent = Component.extend();
  SampleComponent.reopenClass({
    positionalParams: 'names'
  });

  registry.register('template:components/sample-component', compile('{{#each attrs.names as |name|}}{{name}}{{/each}}'));
  registry.register('component:sample-component', SampleComponent);

  view = EmberView.extend({
    layout: compile('{{sample-component "Foo" 4 "Bar" id="args-3"}}{{sample-component "Foo" 4 "Bar" 5 "Baz" id="args-5"}}{{component "sample-component" "Foo" 4 "Bar" 5 "Baz" id="helper"}}'),
    container: container
  }).create();

  runAppend(view);

  equal(view.$('#args-3').text(), 'Foo4Bar');
  equal(view.$('#args-5').text(), 'Foo4Bar5Baz');
  equal(view.$('#helper').text(), 'Foo4Bar5Baz');
});

QUnit.test('dynamic arbitrary number of positional parameters', function() {
  var SampleComponent = Component.extend();
  SampleComponent.reopenClass({
    positionalParams: 'n'
  });
  registry.register('template:components/sample-component', compile('{{#each attrs.n as |name|}}{{name}}{{/each}}'));
  registry.register('component:sample-component', SampleComponent);

  view = EmberView.extend({
    layout: compile('{{sample-component user1 user2 id="direct"}}{{component "sample-component" user1 user2 id="helper"}}'),
    container: container,
    context: {
      user1: 'Foo',
      user2: 4
    }
  }).create();

  runAppend(view);

  equal(view.$('#direct').text(), 'Foo4');
  equal(view.$('#helper').text(), 'Foo4');
  run(function() {
    set(view.context, 'user1', 'Bar');
    set(view.context, 'user2', '5');
  });

  equal(view.$('#direct').text(), 'Bar5');
  equal(view.$('#helper').text(), 'Bar5');

  run(function() {
    set(view.context, 'user2', '6');
  });

  equal(view.$('#direct').text(), 'Bar6');
  equal(view.$('#helper').text(), 'Bar6');
});

QUnit.test('moduleName is available on _renderNode when a layout is present', function() {
  expect(1);

  var layoutModuleName = 'my-app-name/templates/components/sample-component';
  var sampleComponentLayout = compile('Sample Component - {{yield}}', {
    moduleName: layoutModuleName
  });
  registry.register('template:components/sample-component', sampleComponentLayout);
  registry.register('component:sample-component', Component.extend({
    didInsertElement: function() {
      equal(this._renderNode.lastResult.template.meta.moduleName, layoutModuleName);
    }
  }));

  view = EmberView.extend({
    layout: compile('{{sample-component}}'),
    container
  }).create();

  runAppend(view);
});

QUnit.test('moduleName is available on _renderNode when no layout is present', function() {
  expect(1);

  var templateModuleName = 'my-app-name/templates/application';
  registry.register('component:sample-component', Component.extend({
    didInsertElement: function() {
      equal(this._renderNode.lastResult.template.meta.moduleName, templateModuleName);
    }
  }));

  view = EmberView.extend({
    layout: compile('{{#sample-component}}Derp{{/sample-component}}', {
      moduleName: templateModuleName
    }),
    container
  }).create();

  runAppend(view);
});

if (isEnabled('ember-htmlbars-component-helper')) {
  QUnit.test('{{component}} helper works with positional params', function() {
    var SampleComponent = Component.extend();
    SampleComponent.reopenClass({
      positionalParams: ['name', 'age']
    });

    registry.register('template:components/sample-component', compile('{{attrs.name}}{{attrs.age}}'));
    registry.register('component:sample-component', SampleComponent);

    view = EmberView.extend({
      layout: compile('{{component "sample-component" myName myAge}}'),
      container: container,
      context: {
        myName: 'Quint',
        myAge: 4
      }
    }).create();

    runAppend(view);
    equal(jQuery('#qunit-fixture').text(), 'Quint4');
    run(function() {
      set(view.context, 'myName', 'Edward');
      set(view.context, 'myAge', '5');
    });

    equal(jQuery('#qunit-fixture').text(), 'Edward5');
  });
}

QUnit.test('yield to inverse', function() {
  registry.register('template:components/my-if', compile('{{#if predicate}}Yes:{{yield someValue}}{{else}}No:{{yield to="inverse"}}{{/if}}'));

  view = EmberView.extend({
    layout: compile('{{#my-if predicate=activated someValue=42 as |result|}}Hello{{result}}{{else}}Goodbye{{/my-if}}'),
    container: container,
    context: {
      activated: true
    }
  }).create();

  runAppend(view);
  equal(jQuery('#qunit-fixture').text(), 'Yes:Hello42');
  run(function() {
    set(view.context, 'activated', false);
  });

  equal(jQuery('#qunit-fixture').text(), 'No:Goodbye');
});

QUnit.test('parameterized hasBlock inverse', function() {
  registry.register('template:components/check-inverse', compile('{{#if (hasBlock "inverse")}}Yes{{else}}No{{/if}}'));

  view = EmberView.extend({
    layout: compile('{{#check-inverse id="expect-no"}}{{/check-inverse}}  {{#check-inverse id="expect-yes"}}{{else}}{{/check-inverse}}'),
    container: container
  }).create();

  runAppend(view);
  equal(jQuery('#qunit-fixture #expect-no').text(), 'No');
  equal(jQuery('#qunit-fixture #expect-yes').text(), 'Yes');
});

QUnit.test('parameterized hasBlock default', function() {
  registry.register('template:components/check-block', compile('{{#if (hasBlock)}}Yes{{else}}No{{/if}}'));

  view = EmberView.extend({
    layout: compile('{{check-block id="expect-no"}}  {{#check-block id="expect-yes"}}{{/check-block}}'),
    container: container
  }).create();

  runAppend(view);
  equal(jQuery('#qunit-fixture #expect-no').text(), 'No');
  equal(jQuery('#qunit-fixture #expect-yes').text(), 'Yes');
});

QUnit.test('non-expression hasBlock ', function() {
  registry.register('template:components/check-block', compile('{{#if hasBlock}}Yes{{else}}No{{/if}}'));

  view = EmberView.extend({
    layout: compile('{{check-block id="expect-no"}}  {{#check-block id="expect-yes"}}{{/check-block}}'),
    container: container
  }).create();

  runAppend(view);
  equal(jQuery('#qunit-fixture #expect-no').text(), 'No');
  equal(jQuery('#qunit-fixture #expect-yes').text(), 'Yes');
});

QUnit.test('parameterized hasBlockParams', function() {
  registry.register('template:components/check-params', compile('{{#if (hasBlockParams)}}Yes{{else}}No{{/if}}'));

  view = EmberView.extend({
    layout: compile('{{#check-params id="expect-no"}}{{/check-params}}  {{#check-params id="expect-yes" as |foo|}}{{/check-params}}'),
    container: container
  }).create();

  runAppend(view);
  equal(jQuery('#qunit-fixture #expect-no').text(), 'No');
  equal(jQuery('#qunit-fixture #expect-yes').text(), 'Yes');
});

QUnit.test('non-expression hasBlockParams', function() {
  registry.register('template:components/check-params', compile('{{#if hasBlockParams}}Yes{{else}}No{{/if}}'));

  view = EmberView.extend({
    layout: compile('{{#check-params id="expect-no"}}{{/check-params}}  {{#check-params id="expect-yes" as |foo|}}{{/check-params}}'),
    container: container
  }).create();

  runAppend(view);
  equal(jQuery('#qunit-fixture #expect-no').text(), 'No');
  equal(jQuery('#qunit-fixture #expect-yes').text(), 'Yes');
});

QUnit.test('components in template of a yielding component should have the proper parentView', function() {
  var outer, innerTemplate, innerLayout;

  registry.register('component:x-outer', Component.extend({
    init() {
      this._super(...arguments);
      outer = this;
    }
  }));

  registry.register('component:x-inner-in-template', Component.extend({
    init() {
      this._super(...arguments);
      innerTemplate = this;
    }
  }));

  registry.register('component:x-inner-in-layout', Component.extend({
    init() {
      this._super(...arguments);
      innerLayout = this;
    }
  }));

  registry.register('template:components/x-outer', compile('{{x-inner-in-layout}}{{yield}}'));

  view = EmberView.extend({
    template: compile('{{#x-outer}}{{x-inner-in-template}}{{/x-outer}}'),
    container: container
  }).create();

  runAppend(view);

  equal(innerTemplate.parentView, outer, 'receives the wrapping component as its parentView in template blocks');
  equal(innerLayout.parentView, outer, 'receives the wrapping component as its parentView in layout');
  equal(outer.parentView, view, 'x-outer receives the ambient scope as its parentView');
});

QUnit.test('newly-added sub-components get correct parentView', function() {
  var outer, inner;

  registry.register('component:x-outer', Component.extend({
    init() {
      this._super(...arguments);
      outer = this;
    }
  }));

  registry.register('component:x-inner', Component.extend({
    init() {
      this._super(...arguments);
      inner = this;
    }
  }));

  view = EmberView.extend({
    template: compile('{{#x-outer}}{{#if view.showInner}}{{x-inner}}{{/if}}{{/x-outer}}'),
    container: container,
    showInner: false
  }).create();

  runAppend(view);

  run(() => { view.set('showInner', true); });

  equal(inner.parentView, outer, 'receives the wrapping component as its parentView in template blocks');
  equal(outer.parentView, view, 'x-outer receives the ambient scope as its parentView');
});

QUnit.test('components should receive the viewRegistry from the parent view', function() {
  var outer, innerTemplate, innerLayout;

  var viewRegistry = {};

  registry.register('component:x-outer', Component.extend({
    init() {
      this._super(...arguments);
      outer = this;
    }
  }));

  registry.register('component:x-inner-in-template', Component.extend({
    init() {
      this._super(...arguments);
      innerTemplate = this;
    }
  }));

  registry.register('component:x-inner-in-layout', Component.extend({
    init() {
      this._super(...arguments);
      innerLayout = this;
    }
  }));

  registry.register('template:components/x-outer', compile('{{x-inner-in-layout}}{{yield}}'));

  view = EmberView.extend({
    _viewRegistry: viewRegistry,
    template: compile('{{#x-outer}}{{x-inner-in-template}}{{/x-outer}}'),
    container: container
  }).create();

  runAppend(view);

  equal(innerTemplate._viewRegistry, viewRegistry);
  equal(innerLayout._viewRegistry, viewRegistry);
  equal(outer._viewRegistry, viewRegistry);
});

QUnit.test('comopnent should rerender when a property is changed during children\'s rendering', function() {
  expectDeprecation(/modified value twice in a single render/);

  var outer, middle;

  registry.register('component:x-outer', Component.extend({
    value: 1,
    grabReference: Ember.on('init', function() {
      outer = this;
    })
  }));

  registry.register('component:x-middle', Component.extend({
    value: null,
    grabReference: Ember.on('init', function() {
      middle = this;
    })
  }));

  registry.register('component:x-inner', Component.extend({
    value: null,
    pushDataUp: Ember.observer('value', function() {
      middle.set('value', this.get('value'));
    })
  }));

  registry.register('template:components/x-outer', compile('{{#x-middle}}{{x-inner value=value}}{{/x-middle}}'));
  registry.register('template:components/x-middle', compile('<div id="middle-value">{{value}}</div>{{yield}}'));
  registry.register('template:components/x-inner', compile('<div id="inner-value">{{value}}</div>'));


  view = EmberView.extend({
    template: compile('{{x-outer}}'),
    container: container
  }).create();

  runAppend(view);

  equal(view.$('#inner-value').text(), '1', 'initial render of inner');
  equal(view.$('#middle-value').text(), '', 'initial render of middle (observers do not run during init)');

  run(() => outer.set('value', 2));

  equal(view.$('#inner-value').text(), '2', 'second render of inner');
  equal(view.$('#middle-value').text(), '2', 'second render of middle');

  run(() => outer.set('value', 3));

  equal(view.$('#inner-value').text(), '3', 'third render of inner');
  equal(view.$('#middle-value').text(), '3', 'third render of middle');
});

QUnit.test('non-block with each rendering child components', function() {
  expect(2);

  registry.register('template:components/non-block', compile('In layout. {{#each attrs.items as |item|}}[{{child-non-block item=item}}]{{/each}}'));
  registry.register('template:components/child-non-block', compile('Child: {{attrs.item}}.'));

  var items = Ember.A(['Tom', 'Dick', 'Harry']);

  view = EmberView.extend({
    template: compile('{{non-block items=view.items}}'),
    container: container,
    items: items
  }).create();

  runAppend(view);

  equal(jQuery('#qunit-fixture').text(), 'In layout. [Child: Tom.][Child: Dick.][Child: Harry.]');

  run(function() {
    items.pushObject('James');
  });

  equal(jQuery('#qunit-fixture').text(), 'In layout. [Child: Tom.][Child: Dick.][Child: Harry.][Child: James.]');
});

// jscs:disable validateIndentation
if (isEnabled('ember-htmlbars-component-generation')) {
  QUnit.module('component - invocation (angle brackets)', {
    setup() {
      commonSetup();
    },

    teardown() {
      commonTeardown();
    }
  });

  QUnit.test('non-block without properties replaced with a fragment when the content is just text', function() {
    registry.register('template:components/non-block', compile('In layout'));

    view = appendViewFor('<non-block />');

    equal(view.$().html(), 'In layout', 'Just the fragment was used');
  });

  QUnit.test('legacy components cannot be invoked with angle brackets', function() {
    registry.register('template:components/non-block', compile('In layout'));
    registry.register('component:non-block', Component.extend());

    expectAssertion(function() {
      view = appendViewFor('<non-block />');
    }, /cannot invoke the 'non-block' component with angle brackets/);
  });

  QUnit.test('non-block without properties replaced with a fragment when the content is multiple elements', function() {
    registry.register('template:components/non-block', compile('<div>This is a</div><div>fragment</div>'));

    view = appendViewFor('<non-block />');

    equal(view.$().html(), '<div>This is a</div><div>fragment</div>', 'Just the fragment was used');
  });

  QUnit.test('non-block without properties replaced with a div', function() {
    // The whitespace is added intentionally to verify that the heuristic is not "a single node" but
    // rather "a single non-whitespace, non-comment node"
    registry.register('template:components/non-block', compile('  <div>In layout</div>  '));

    view = appendViewFor('<non-block />');

    equal(view.$().text(), '  In layout  ');
    ok(view.$().html().match(/^  <div id="[^"]*" class="ember-view">In layout<\/div>  $/), 'The root element has gotten the default class and ids');
    ok(view.$('div.ember-view[id]').length === 1, 'The div became an Ember view');

    run(view, 'rerender');

    equal(view.$().text(), '  In layout  ');
    ok(view.$().html().match(/^  <div id="[^"]*" class="ember-view">In layout<\/div>  $/), 'The root element has gotten the default class and ids');
    ok(view.$('div.ember-view[id]').length === 1, 'The non-block tag name was used');
  });

  QUnit.test('non-block without properties replaced with identity element', function() {
    registry.register('template:components/non-block', compile('<non-block such="{{attrs.stability}}">In layout</non-block>'));

    view = appendViewFor('<non-block stability={{view.stability}} />', {
      stability: 'stability'
    });

    let node = view.$()[0];
    equal(view.$().text(), 'In layout');
    equalsElement(node.firstElementChild, 'non-block', { such: 'stability', class: 'ember-view', id: regex(/^ember\d*$/) }, 'In layout');
    ok(view.$('non-block.ember-view[id][such=stability]').length === 1, 'The non-block tag name was used');

    run(() => view.set('stability', 'changed!!!'));

    strictEqual(view.$()[0], node, 'the DOM node has remained stable');
    equal(view.$().text(), 'In layout');
    equalsElement(node.firstElementChild, 'non-block', { such: 'changed!!!', class: 'ember-view', id: regex(/^ember\d*$/) }, 'In layout');
  });

  QUnit.test('non-block without properties replaced with identity element (regression if identity element has a single child element)', function() {
    registry.register('template:components/non-block', compile('<non-block such="{{attrs.stability}}"><p>In layout</p></non-block>'));

    view = appendViewFor('<non-block stability={{view.stability}} />', {
      stability: 'stability'
    });

    let node = view.$()[0];
    equal(view.$().text(), 'In layout');
    equalsElement(node.firstElementChild, 'non-block', { such: 'stability', class: 'ember-view', id: regex(/^ember\d*$/) }, '<p>In layout</p>');
    ok(view.$('non-block.ember-view[id][such=stability]').length === 1, 'The non-block tag name was used');

    run(() => view.set('stability', 'changed!!!'));

    strictEqual(view.$()[0], node, 'the DOM node has remained stable');
    equal(view.$().text(), 'In layout');
    equalsElement(node.firstElementChild, 'non-block', { such: 'changed!!!', class: 'ember-view', id: regex(/^ember\d*$/) }, '<p>In layout</p>');
  });

  QUnit.test('non-block with class replaced with a div merges classes', function() {
    registry.register('template:components/non-block', compile('<div class="inner-class" />'));

    view = appendViewFor('<non-block class="{{view.outer}}" />', {
      outer: 'outer'
    });

    equal(view.$('div').attr('class'), 'inner-class outer ember-view', 'the classes are merged');

    run(() => view.set('outer', 'new-outer'));

    equal(view.$('div').attr('class'), 'inner-class new-outer ember-view', 'the classes are merged');
  });

  QUnit.test('non-block with class replaced with identity element merges classes', function() {
    registry.register('template:components/non-block', compile('<non-block class="inner-class" />'));

    view = appendViewFor('<non-block class="{{view.outer}}" />', {
      outer: 'outer'
    });

    equal(view.$('non-block').attr('class'), 'inner-class outer ember-view', 'the classes are merged');

    run(() => view.set('outer', 'new-outer'));

    equal(view.$('non-block').attr('class'), 'inner-class new-outer ember-view', 'the classes are merged');
  });

  QUnit.test('non-block with outer attributes replaced with a div shadows inner attributes', function() {
    registry.register('template:components/non-block', compile('<div data-static="static" data-dynamic="{{internal}}" />'));

    view = appendViewFor('<non-block data-static="outer" data-dynamic="outer" />');

    equal(view.$('div').attr('data-static'), 'outer', 'the outer attribute wins');
    equal(view.$('div').attr('data-dynamic'), 'outer', 'the outer attribute wins');

    let component = view.childViews[0]; // HAX

    run(() => component.set('internal', 'changed'));

    equal(view.$('div').attr('data-static'), 'outer', 'the outer attribute wins');
    equal(view.$('div').attr('data-dynamic'), 'outer', 'the outer attribute wins');
  });

  QUnit.test('non-block with outer attributes replaced with identity element shadows inner attributes', function() {
    registry.register('template:components/non-block', compile('<non-block data-static="static" data-dynamic="{{internal}}" />'));

    view = appendViewFor('<non-block data-static="outer" data-dynamic="outer" />');

    equal(view.$('non-block').attr('data-static'), 'outer', 'the outer attribute wins');
    equal(view.$('non-block').attr('data-dynamic'), 'outer', 'the outer attribute wins');

    let component = view.childViews[0]; // HAX

    run(() => component.set('internal', 'changed'));

    equal(view.$('non-block').attr('data-static'), 'outer', 'the outer attribute wins');
    equal(view.$('non-block').attr('data-dynamic'), 'outer', 'the outer attribute wins');
  });

  QUnit.skip('non-block recursive invocations with outer attributes replaced with a div shadows inner attributes', function() {
    registry.register('template:components/non-block-wrapper', compile('<non-block />'));
    registry.register('template:components/non-block', compile('<div data-static="static" data-dynamic="{{internal}}" />'));

    view = appendViewFor('<non-block-wrapper data-static="outer" data-dynamic="outer" />');

    equal(view.$('div').attr('data-static'), 'outer', 'the outer-most attribute wins');
    equal(view.$('div').attr('data-dynamic'), 'outer', 'the outer-most attribute wins');

    let component = view.childViews[0].childViews[0]; // HAX

    run(() => component.set('internal', 'changed'));

    equal(view.$('div').attr('data-static'), 'outer', 'the outer-most attribute wins');
    equal(view.$('div').attr('data-dynamic'), 'outer', 'the outer-most attribute wins');
  });

  QUnit.skip('non-block recursive invocations with outer attributes replaced with identity element shadows inner attributes', function() {
    registry.register('template:components/non-block-wrapper', compile('<non-block />'));
    registry.register('template:components/non-block', compile('<non-block data-static="static" data-dynamic="{{internal}}" />'));

    view = appendViewFor('<non-block-wrapper data-static="outer" data-dynamic="outer" />');

    equal(view.$('div').attr('data-static'), 'outer', 'the outer-most attribute wins');
    equal(view.$('div').attr('data-dynamic'), 'outer', 'the outer-most attribute wins');

    let component = view.childViews[0].childViews[0]; // HAX

    run(() => component.set('internal', 'changed'));

    equal(view.$('div').attr('data-static'), 'outer', 'the outer-most attribute wins');
    equal(view.$('div').attr('data-dynamic'), 'outer', 'the outer-most attribute wins');
  });

  QUnit.test('non-block replaced with a div should have correct scope', function() {
    registry.register('template:components/non-block', compile('<div>{{internal}}</div>'));

    registry.register('component:non-block', GlimmerComponent.extend({
      init() {
        this._super(...arguments);
        this.set('internal', 'stuff');
      }
    }));

    view = appendViewFor('<non-block />');

    equal(view.$().text(), 'stuff');
  });

  QUnit.test('non-block replaced with identity element should have correct scope', function() {
    registry.register('template:components/non-block', compile('<non-block>{{internal}}</non-block>'));

    registry.register('component:non-block', GlimmerComponent.extend({
      init() {
        this._super(...arguments);
        this.set('internal', 'stuff');
      }
    }));

    view = appendViewFor('<non-block />');

    equal(view.$().text(), 'stuff');
  });

  QUnit.test('non-block replaced with a div should have correct `element`', function() {
    registry.register('template:components/non-block', compile('<div />'));

    let component;

    registry.register('component:non-block', GlimmerComponent.extend({
      init() {
        this._super(...arguments);
        component = this;
      }
    }));

    view = appendViewFor('<non-block />');

    equal(component.element, view.$('div')[0]);
  });

  QUnit.test('non-block replaced with identity element should have correct `element`', function() {
    registry.register('template:components/non-block', compile('<non-block />'));

    let component;

    registry.register('component:non-block', GlimmerComponent.extend({
      init() {
        this._super(...arguments);
        component = this;
      }
    }));

    view = appendViewFor('<non-block />');

    equal(component.element, view.$('non-block')[0]);
  });

  QUnit.test('non-block replaced with a div should have inner attributes', function() {
    registry.register('template:components/non-block', compile('<div data-static="static" data-dynamic="{{internal}}" />'));

    registry.register('component:non-block', GlimmerComponent.extend({
      init() {
        this._super(...arguments);
        this.set('internal', 'stuff');
      }
    }));

    view = appendViewFor('<non-block />');

    equal(view.$('div').attr('data-static'), 'static');
    equal(view.$('div').attr('data-dynamic'), 'stuff');
  });

  QUnit.test('non-block replaced with identity element should have inner attributes', function() {
    registry.register('template:components/non-block', compile('<non-block data-static="static" data-dynamic="{{internal}}" />'));

    registry.register('component:non-block', GlimmerComponent.extend({
      init() {
        this._super(...arguments);
        this.set('internal', 'stuff');
      }
    }));

    view = appendViewFor('<non-block />');

    equal(view.$('non-block').attr('data-static'), 'static');
    equal(view.$('non-block').attr('data-dynamic'), 'stuff');
  });

  QUnit.test('non-block rendering a fragment', function() {
    registry.register('template:components/non-block', compile('<p>{{attrs.first}}</p><p>{{attrs.second}}</p>'));

    view = appendViewFor('<non-block first={{view.first}} second={{view.second}} />', {
      first: 'first1',
      second: 'second1'
    });

    equal(view.$().html(), '<p>first1</p><p>second1</p>', 'No wrapping element was created');

    run(view, 'setProperties', {
      first: 'first2',
      second: 'second2'
    });

    equal(view.$().html(), '<p>first2</p><p>second2</p>', 'The fragment was updated');
  });

    QUnit.test('block without properties', function() {
    registry.register('template:components/with-block', compile('<with-block>In layout - {{yield}}</with-block>'));

    view = appendViewFor('<with-block>In template</with-block>');

    equal(view.$('with-block.ember-view').text(), 'In layout - In template', 'Both the layout and template are rendered');
  });

  QUnit.test('non-block with properties on attrs', function() {
    registry.register('template:components/non-block', compile('<non-block>In layout</non-block>'));

    view = appendViewFor('<non-block static-prop="static text" concat-prop="{{view.dynamic}} text" dynamic-prop={{view.dynamic}} />', {
      dynamic: 'dynamic'
    });

    let el = view.$('non-block.ember-view');
    ok(el, 'precond - the view was rendered');
    equal(el.attr('static-prop'), 'static text');
    equal(el.attr('concat-prop'), 'dynamic text');
    equal(el.attr('dynamic-prop'), undefined);

    //equal(jQuery('#qunit-fixture').text(), 'In layout - someProp: something here');
  });

  QUnit.test('attributes are not installed on the top level', function() {
    let component;

    registry.register('template:components/non-block', compile('<non-block>In layout - {{attrs.text}} -- {{text}}</non-block>'));
    registry.register('component:non-block', GlimmerComponent.extend({
      // This is specifically attempting to trigger a 1.x-era heuristic that only copied
      // attrs that were present as defined properties on the component.
      text: null,
      dynamic: null,

      init() {
        this._super(...arguments);
        component = this;
      }
    }));

    view = appendViewFor('<non-block text="texting" dynamic={{view.dynamic}} />', {
      dynamic: 'dynamic'
    });

    let el = view.$('non-block.ember-view');
    ok(el, 'precond - the view was rendered');

    equal(el.text(), 'In layout - texting -- ');
    equal(component.attrs.text, 'texting');
    equal(component.attrs.dynamic, 'dynamic');
    strictEqual(get(component, 'text'), null);
    strictEqual(get(component, 'dynamic'), null);

    run(() => view.rerender());

    equal(el.text(), 'In layout - texting -- ');
    equal(component.attrs.text, 'texting');
    equal(component.attrs.dynamic, 'dynamic');
    strictEqual(get(component, 'text'), null);
    strictEqual(get(component, 'dynamic'), null);
  });

  QUnit.test('non-block with properties on attrs and component class', function() {
    registry.register('component:non-block', GlimmerComponent.extend());
    registry.register('template:components/non-block', compile('<non-block>In layout - someProp: {{attrs.someProp}}</non-block>'));

    view = appendViewFor('<non-block someProp="something here" />');

    equal(jQuery('#qunit-fixture').text(), 'In layout - someProp: something here');
  });

  QUnit.test('rerendering component with attrs from parent', function() {
    var willUpdate = 0;
    var didReceiveAttrs = 0;

    registry.register('component:non-block', GlimmerComponent.extend({
      didReceiveAttrs() {
        didReceiveAttrs++;
      },

      willUpdate() {
        willUpdate++;
      }
    }));

    registry.register('template:components/non-block', compile('<non-block>In layout - someProp: {{attrs.someProp}}</non-block>'));

    view = appendViewFor('<non-block someProp={{view.someProp}} />', {
      someProp: 'wycats'
    });

    equal(didReceiveAttrs, 1, 'The didReceiveAttrs hook fired');

    equal(jQuery('#qunit-fixture').text(), 'In layout - someProp: wycats');

    run(function() {
      view.set('someProp', 'tomdale');
    });

    equal(jQuery('#qunit-fixture').text(), 'In layout - someProp: tomdale');
    equal(didReceiveAttrs, 2, 'The didReceiveAttrs hook fired again');
    equal(willUpdate, 1, 'The willUpdate hook fired once');

    Ember.run(view, 'rerender');

    equal(jQuery('#qunit-fixture').text(), 'In layout - someProp: tomdale');
    equal(didReceiveAttrs, 3, 'The didReceiveAttrs hook fired again');
    equal(willUpdate, 2, 'The willUpdate hook fired again');
  });

  QUnit.test('block with properties on attrs', function() {
    registry.register('template:components/with-block', compile('<with-block>In layout - someProp: {{attrs.someProp}} - {{yield}}</with-block>'));

    view = appendViewFor('<with-block someProp="something here">In template</with-block>');

    equal(jQuery('#qunit-fixture').text(), 'In layout - someProp: something here - In template');
  });

  QUnit.test('moduleName is available on _renderNode when a layout is present', function() {
    expect(1);

    var layoutModuleName = 'my-app-name/templates/components/sample-component';
    var sampleComponentLayout = compile('<sample-component>Sample Component - {{yield}}</sample-component>', {
      moduleName: layoutModuleName
    });
    registry.register('template:components/sample-component', sampleComponentLayout);
    registry.register('component:sample-component', GlimmerComponent.extend({
      didInsertElement: function() {
        equal(this._renderNode.lastResult.template.meta.moduleName, layoutModuleName);
      }
    }));

    view = EmberView.extend({
      layout: compile('<sample-component />'),
      container
    }).create();

    runAppend(view);
  });

  QUnit.test('moduleName is available on _renderNode when no layout is present', function() {
    expect(1);

    var templateModuleName = 'my-app-name/templates/application';
    registry.register('component:sample-component', Component.extend({
      didInsertElement: function() {
        equal(this._renderNode.lastResult.template.meta.moduleName, templateModuleName);
      }
    }));

    view = EmberView.extend({
      layout: compile('{{#sample-component}}Derp{{/sample-component}}', {
        moduleName: templateModuleName
      }),
      container
    }).create();

    runAppend(view);
  });

  QUnit.test('parameterized hasBlock default', function() {
    registry.register('template:components/check-block', compile('<check-block>{{#if (hasBlock)}}Yes{{else}}No{{/if}}</check-block>'));

    view = appendViewFor('<check-block id="expect-yes-1" />  <check-block id="expect-yes-2"></check-block>');

    equal(view.$('#expect-yes-1').text(), 'Yes');
    equal(view.$('#expect-yes-2').text(), 'Yes');
  });

  QUnit.test('non-expression hasBlock ', function() {
    registry.register('template:components/check-block', compile('<check-block>{{#if hasBlock}}Yes{{else}}No{{/if}}</check-block>'));

    view = appendViewFor('<check-block id="expect-yes-1" />  <check-block id="expect-yes-2"></check-block>');

    equal(view.$('#expect-yes-1').text(), 'Yes');
    equal(view.$('#expect-yes-2').text(), 'Yes');
  });

  QUnit.test('parameterized hasBlockParams', function() {
    registry.register('template:components/check-params', compile('<check-params>{{#if (hasBlockParams)}}Yes{{else}}No{{/if}}</check-params>'));

    view = appendViewFor('<check-params id="expect-no"/>  <check-params id="expect-yes" as |foo|></check-params>');

    equal(view.$('#expect-no').text(), 'No');
    equal(view.$('#expect-yes').text(), 'Yes');
  });

  QUnit.test('non-expression hasBlockParams', function() {
    registry.register('template:components/check-params', compile('<check-params>{{#if hasBlockParams}}Yes{{else}}No{{/if}}</check-params>'));

    view = appendViewFor('<check-params id="expect-no" />  <check-params id="expect-yes" as |foo|></check-params>');

    equal(view.$('#expect-no').text(), 'No');
    equal(view.$('#expect-yes').text(), 'Yes');
  });
<<<<<<< HEAD

  QUnit.test('implementing `render` allows pushing into a string buffer', function() {
    expect(1);

    registry.register('component:non-block', Component.extend({
      render(buffer) {
        buffer.push('<span id="zomg">Whoop!</span>');
      }
    }));

    expectAssertion(function() {
      appendViewFor('<non-block />');
    });
  });
}

function regex(r) {
  return {
    match(v) {
      return r.test(v);
    }
  };
}

function equalsElement(element, tagName, attributes, content) {
  QUnit.push(element.tagName === tagName.toUpperCase(), element.tagName.toLowerCase(), tagName, `expect tagName to be ${tagName}`);

  let expectedCount = 0;
  for (let prop in attributes) {
    expectedCount++;
    let expected = attributes[prop];
    if (typeof expected === 'string') {
      QUnit.push(element.getAttribute(prop) === attributes[prop], element.getAttribute(prop), attributes[prop], `The element should have ${prop}=${attributes[prop]}`);
    } else {
      QUnit.push(attributes[prop].match(element.getAttribute(prop)), element.getAttribute(prop), attributes[prop], `The element should have ${prop}=${attributes[prop]}`);
    }
  }

  let actualAttributes = {};
  for (let i = 0, l = element.attributes.length; i < l; i++) {
    actualAttributes[element.attributes[i].name] = element.attributes[i].value;
  }

  QUnit.push(element.attributes.length === expectedCount, actualAttributes, attributes, `Expected ${expectedCount} attributes`);

  QUnit.push(element.innerHTML === content, element.innerHTML, content, `The element had '${content}' as its content`);
}
=======
}
>>>>>>> 52b55acf
<|MERGE_RESOLUTION|>--- conflicted
+++ resolved
@@ -1283,21 +1283,6 @@
     equal(view.$('#expect-no').text(), 'No');
     equal(view.$('#expect-yes').text(), 'Yes');
   });
-<<<<<<< HEAD
-
-  QUnit.test('implementing `render` allows pushing into a string buffer', function() {
-    expect(1);
-
-    registry.register('component:non-block', Component.extend({
-      render(buffer) {
-        buffer.push('<span id="zomg">Whoop!</span>');
-      }
-    }));
-
-    expectAssertion(function() {
-      appendViewFor('<non-block />');
-    });
-  });
 }
 
 function regex(r) {
@@ -1331,6 +1316,3 @@
 
   QUnit.push(element.innerHTML === content, element.innerHTML, content, `The element had '${content}' as its content`);
 }
-=======
-}
->>>>>>> 52b55acf
