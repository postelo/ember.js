--- conflicted
+++ resolved
@@ -110,11 +110,7 @@
 
     expectDeprecation(function() {
       runAppend(view);
-<<<<<<< HEAD
-    }, 'Using the context switching form of {{each}} is deprecated. Please use the block param form (`{{#each bar as |foo|}}`) instead.');
-=======
     }, eachDeprecation);
->>>>>>> 2615a955
   },
 
   teardown() {
@@ -797,11 +793,7 @@
 
   expectDeprecation(function() {
     runAppend(view);
-<<<<<<< HEAD
-  }, 'Using the context switching form of {{each}} is deprecated. Please use the block param form (`{{#each bar as |foo|}}`) instead.');
-=======
   }, eachDeprecation);
->>>>>>> 2615a955
 
   equal(view.$().text(), "AdamSteve");
 });
@@ -816,11 +808,7 @@
 
   expectDeprecation(function() {
     runAppend(view);
-<<<<<<< HEAD
-  }, 'Using the context switching form of {{each}} is deprecated. Please use the block param form (`{{#each bar as |foo|}}`) instead.');
-=======
   }, eachDeprecation);
->>>>>>> 2615a955
 
   equal(view.$().text(), "AdamSteve");
 });
@@ -836,11 +824,7 @@
 
   expectDeprecation(function() {
     runAppend(view);
-<<<<<<< HEAD
-  }, 'Using the context switching form of {{each}} is deprecated. Please use the block param form (`{{#each bar as |foo|}}`) instead.');
-=======
   }, eachDeprecation);
->>>>>>> 2615a955
 
   equal(view.$().text(), "AdamSteve");
 });
@@ -930,11 +914,7 @@
 
       expectDeprecation(function() {
         runAppend(view);
-<<<<<<< HEAD
-      }, 'Using the context switching form of {{each}} is deprecated. Please use the block param form (`{{#each bar as |foo|}}`) instead.');
-=======
       }, eachDeprecation);
->>>>>>> 2615a955
 
       equal(view.$().text(), "AdamSteve");
     });
@@ -1092,11 +1072,7 @@
 
       expectDeprecation(function() {
         runAppend(view);
-<<<<<<< HEAD
-      }, 'Using the context switching form of {{each}} is deprecated. Please use the block param form (`{{#each bar as |foo|}}`) instead.');
-=======
       }, eachDeprecation);
->>>>>>> 2615a955
 
       equal(view.$().text(), "AdamSteve");
     });
@@ -1111,11 +1087,7 @@
 
       expectDeprecation(function() {
         runAppend(view);
-<<<<<<< HEAD
-      }, 'Using the context switching form of {{each}} is deprecated. Please use the block param form (`{{#each bar as |foo|}}`) instead.');
-=======
       }, eachDeprecation);
->>>>>>> 2615a955
 
       equal(view.$().text(), "AdamSteve");
     });
