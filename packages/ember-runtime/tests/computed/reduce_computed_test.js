
var obj, addCalls, removeCalls, map = Ember.EnumerableUtils.map, get = Ember.get, set = Ember.set, callbackItems;
module('Ember.arrayComputed', {
  setup: function () {
    addCalls = removeCalls = 0;

    obj = Ember.Object.createWithMixins({
      numbers:  Ember.A([ 1, 2, 3, 4, 5, 6 ]),
      otherNumbers: Ember.A([ 7, 8, 9 ]),

      // Users would obviously just use `Ember.computed.map`
      // This implemantion is fine for these tests, but doesn't properly work as
      // it's not index based.
      evenNumbers: Ember.arrayComputed('numbers', {
        addedItem: function (array, item) {
          addCalls++;
          if (item % 2 === 0) {
            array.pushObject(item);
          }
          return array;
        },
        removedItem: function (array, item) {
          removeCalls++;
          array.removeObject(item);
          return array;
        }
      }),

      evenNumbersMultiDep: Ember.arrayComputed('numbers', 'otherNumbers', {
        addedItem: function (array, item) {
          if (item % 2 === 0) {
            array.pushObject(item);
          }
          return array;
        }
      }),

      nestedNumbers:  Ember.A(map([1,2,3,4,5,6], function (n) {
                        return Ember.Object.create({ p: 'otherProperty', v: n });
                      })),

      evenNestedNumbers: Ember.arrayComputed({
        addedItem: function (array, item, keyName) {
          var value = item.get('v');
          if (value % 2 === 0) {
            array.pushObject(value);
          }
          return array;
        },
        removedItem: function (array, item, keyName) {
          array.removeObject(item.get('v'));
          return array;
        }
      }).property('nestedNumbers.@each.v')
    });
  },

  teardown: function() {
    Ember.run(function() {
      obj.destroy();
    });
  }
});


test("array computed properties are instances of Ember.ComputedProperty", function() {
  ok(Ember.arrayComputed({}) instanceof Ember.ComputedProperty);
});

test("when the dependent array is null or undefined, `addedItem` is not called and only the initial value is returned", function() {
  obj = Ember.Object.createWithMixins({
    numbers: null,
    doubledNumbers: Ember.arrayComputed('numbers', {
      addedItem: function (array, n) {
        addCalls++;
        array.pushObject(n * 2);
        return array;
      }
    })
  });

  deepEqual(get(obj, 'doubledNumbers'), [], "When the dependent array is null, the initial value is returned");
  equal(addCalls, 0,  "`addedItem` is not called when the dependent array is null");

  Ember.run(function() {
    set(obj, 'numbers', Ember.A([1,2]));
  });

  deepEqual(get(obj, 'doubledNumbers'), [2,4], "An initially null dependent array can still be set later");
  equal(addCalls, 2, "`addedItem` is called when the dependent array is initially set");
});

test("on first retrieval, array computed properties are computed", function() {
  deepEqual(get(obj, 'evenNumbers'), [2,4,6], "array computed properties are correct on first invocation");
});

test("on first retrieval, array computed properties with multiple dependent keys are computed", function() {
  deepEqual(get(obj, 'evenNumbersMultiDep'), [2, 4, 6, 8], "array computed properties are correct on first invocation");
});

test("on first retrieval, array computed properties dependent on nested objects are computed", function() {
  deepEqual(get(obj, 'evenNestedNumbers'), [2,4,6], "array computed properties are correct on first invocation");
});

test("after the first retrieval, array computed properties observe additions to dependent arrays", function() {
  var numbers = get(obj, 'numbers'),
      // set up observers
      evenNumbers = get(obj, 'evenNumbers');

  Ember.run(function() {
    numbers.pushObjects([7, 8]);
  });

  deepEqual(evenNumbers, [2, 4, 6, 8], "array computed properties watch dependent arrays");
});

test("after the first retrieval, array computed properties observe removals from dependent arrays", function() {
  var numbers = get(obj, 'numbers'),
      // set up observers
      evenNumbers = get(obj, 'evenNumbers');

  Ember.run(function() {
    numbers.removeObjects([3, 4]);
  });

  deepEqual(evenNumbers, [2, 6], "array computed properties watch dependent arrays");
});

test("after first retrieval, array computed properties can observe properties on array items", function() {
  var nestedNumbers = get(obj, 'nestedNumbers'),
      evenNestedNumbers = get(obj, 'evenNestedNumbers');

  deepEqual(evenNestedNumbers, [2, 4, 6], 'precond -- starts off with correct values');

  Ember.run(function() {
    nestedNumbers.objectAt(0).set('v', 22);
  });

  deepEqual(nestedNumbers.mapBy('v'), [22, 2, 3, 4, 5, 6], 'nested numbers is updated');
  deepEqual(evenNestedNumbers, [2, 4, 6, 22], 'adds new number');
});

test("changes to array computed properties happen synchronously", function() {
  var nestedNumbers = get(obj, 'nestedNumbers'),
      evenNestedNumbers = get(obj, 'evenNestedNumbers');

  deepEqual(evenNestedNumbers, [2, 4, 6], 'precond -- starts off with correct values');

  Ember.run(function() {
    nestedNumbers.objectAt(0).set('v', 22);
    deepEqual(nestedNumbers.mapBy('v'), [22, 2, 3, 4, 5, 6], 'nested numbers is updated');
    deepEqual(evenNestedNumbers, [2, 4, 6, 22], 'adds new number');
  });
});

if (Ember.FEATURES.isEnabled('propertyBraceExpansion')) {
  test("multiple dependent keys can be specified via brace expansion", function() {
    var obj = Ember.Object.createWithMixins({
          bar: Ember.A(),
          baz: Ember.A(),
          foo: Ember.reduceComputed({
            initialValue: Ember.A(),
            addedItem: function(array, item) { array.pushObject('a:' + item); return array; },
            removedItem: function(array, item) { array.pushObject('r:' + item); return array; }
          }).property('{bar,baz}')
        });

    deepEqual(get(obj, 'foo'), [], "initially empty");

    get(obj, 'bar').pushObject(1);

    deepEqual(get(obj, 'foo'), ['a:1'], "added item from brace-expanded dependency");

    get(obj, 'baz').pushObject(2);

    deepEqual(get(obj, 'foo'), ['a:1', 'a:2'], "added item from brace-expanded dependency");

    get(obj, 'bar').popObject();

    deepEqual(get(obj, 'foo'), ['a:1', 'a:2', 'r:1'], "removed item from brace-expanded dependency");

    get(obj, 'baz').popObject();

    deepEqual(get(obj, 'foo'), ['a:1', 'a:2', 'r:1', 'r:2'], "removed item from brace-expanded dependency");
  });

  test("multiple item property keys can be specified via brace expansion", function() {
    var addedCalls = 0,
        removedCalls = 0,
        expected = Ember.A(),
        item = { propA: 'A', propB: 'B', propC: 'C' },
        obj = Ember.Object.createWithMixins({
          bar: Ember.A([item]),
          foo: Ember.reduceComputed({
            initialValue: Ember.A(),
            addedItem: function(array, item, changeMeta) {
              array.pushObject('a:' + get(item, 'propA') + ':' + get(item, 'propB') + ':' + get(item, 'propC'));
              return array;
            },
            removedItem: function(array, item, changeMeta) {
              array.pushObject('r:' + get(item, 'propA') + ':' + get(item, 'propB') + ':' + get(item, 'propC'));
              return array;
            }
          }).property('bar.@each.{propA,propB}')
        });

    expected.pushObjects(['a:A:B:C']);
    deepEqual(get(obj, 'foo'), expected, "initially added dependent item");

    set(item, 'propA', 'AA');

    expected.pushObjects(['r:AA:B:C', 'a:AA:B:C']);
    deepEqual(get(obj, 'foo'), expected, "observing item property key specified via brace expansion");

    set(item, 'propB', 'BB');

    expected.pushObjects(['r:AA:BB:C', 'a:AA:BB:C']);
    deepEqual(get(obj, 'foo'), expected, "observing item property key specified via brace expansion");

    set(item, 'propC', 'CC');

    deepEqual(get(obj, 'foo'), expected, "not observing unspecified item properties");
  });
}

test("doubly nested item property keys (@each.foo.@each) are not supported", function() {
  Ember.run(function() {
    obj = Ember.Object.createWithMixins({
      peopleByOrdinalPosition: Ember.A([{ first: Ember.A([Ember.Object.create({ name: "Jaime Lannister" })])}]),
      people: Ember.arrayComputed({
        addedItem: function (array, item) {
          array.pushObject(get(item, 'first.firstObject'));
          return array;
        }
      }).property('peopleByOrdinalPosition.@each.first'),
      names: Ember.arrayComputed({
        addedItem: function (array, item) {
          equal(get(item, 'name'), 'Jaime Lannister');
          array.pushObject(item.get('name'));
          return array;
        }
      }).property('people.@each.name')
    });
  });

  equal(obj.get('names.firstObject'), 'Jaime Lannister', "Doubly nested item properties can be retrieved manually");

  throws(function() {
    obj = Ember.Object.createWithMixins({
      people: [{ first: Ember.A([Ember.Object.create({ name: "Jaime Lannister" })])}],
      names: Ember.arrayComputed({
        addedItem: function (array, item) {
          array.pushObject(item);
          return array;
        }
      }).property('people.@each.first.@each.name')
    });
  }, /Nested @each/, "doubly nested item property keys are not supported");
});

test("after the first retrieval, array computed properties observe dependent arrays", function() {
  var numbers = get(obj, 'numbers'),
      evenNumbers = get(obj, 'evenNumbers');

  deepEqual(evenNumbers, [2, 4, 6], 'precond -- starts off with correct values');

  Ember.run(function() {
    set(obj, 'numbers', Ember.A([20, 23, 28]));
  });

  deepEqual(evenNumbers, [20, 28], "array computed properties watch dependent arrays");
});

test("array observers are torn down when dependent arrays change", function() {
  var numbers = get(obj, 'numbers'),
      evenNumbers = get(obj, 'evenNumbers');

  equal(addCalls, 6, 'precond - add has been called for each item in the array');
  equal(removeCalls, 0, 'precond - removed has not been called');

  Ember.run(function() {
    set(obj, 'numbers', Ember.A([20, 23, 28]));
  });

  equal(addCalls, 9, 'add is called for each item in the new array');
  equal(removeCalls, 0, 'remove is not called when the array is reset');

  numbers.replace(0, numbers.get('length'), Ember.A([7,8,9,10]));

  equal(addCalls, 9, 'add is not called');
  equal(removeCalls, 0, 'remove is not called');
});

test("modifying properties on dependent array items triggers observers exactly once", function() {
  var numbers = get(obj, 'numbers'),
      evenNumbers = get(obj, 'evenNumbers');

  equal(addCalls, 6, 'precond - add has not been called for each item in the array');
  equal(removeCalls, 0, 'precond - removed has not been called');

  Ember.run(function() {
    numbers.replace(0,2,[7,8,9,10]);
  });

  equal(addCalls, 10, 'add is called for each item added');
  equal(removeCalls, 2, 'removed is called for each item removed');
  deepEqual(evenNumbers, [4,6,8,10], 'sanity check - dependent arrays are updated');
});

test("multiple array computed properties on the same object can observe dependent arrays", function() {
  var numbers = get(obj, 'numbers'),
      otherNumbers = get(obj, 'otherNumbers');

  deepEqual(get(obj, 'evenNumbers'), [2,4,6], "precond - evenNumbers is initially correct");
  deepEqual(get(obj, 'evenNumbersMultiDep'), [2, 4, 6, 8], "precond - evenNumbersMultiDep is initially correct");

  Ember.run(function() {
    numbers.pushObject(12);
    otherNumbers.pushObject(14);
  });

  deepEqual(get(obj, 'evenNumbers'), [2,4,6,12], "evenNumbers is updated");
  deepEqual(get(obj, 'evenNumbersMultiDep'), [2, 4, 6, 8, 12, 14], "evenNumbersMultiDep is updated");
});

test("an error is thrown when a reduceComputed is defined without an initialValue property", function() {
  var defineExploder = function() {
    Ember.Object.createWithMixins({
      collection: Ember.A(),
      exploder: Ember.reduceComputed('collection', {
        initialize: function(initialValue, changeMeta, instanceMeta) {},

        addedItem: function(accumulatedValue,item,changeMeta,instanceMeta) {
          return item;
        },

        removedItem: function(accumulatedValue,item,changeMeta,instanceMeta) {
          return item;
        }
      })
    });
  };

  throws(defineExploder, /declared\ without\ an\ initial\ value/, "an error is thrown when the reduceComputed is defined without an initialValue");
});

test("dependent arrays with multiple item properties are not double-counted", function() {
  var obj = Ember.Object.extend({
    items: Ember.A([{ foo: true }, { bar: false }, { bar: true }]),
    countFooOrBar: Ember.reduceComputed({
      initialValue: 0,
      addedItem: function (acc) {
        ++addCalls;
        return acc;
      },

      removedItem: function (acc) {
        ++removeCalls;
        return acc;
      }
    }).property('items.@each.foo', 'items.@each.bar', 'items')
  }).create();

  equal(0, addCalls, "precond - no adds yet");
  equal(0, removeCalls, "precond - no removes yet");

  get(obj, 'countFooOrBar');

  equal(3, addCalls, "all items added once");
  equal(0, removeCalls, "no removes yet");
});

test("dependent arrays can use `replace` with an out of bounds index to add items", function() {
  var dependentArray = Ember.A(),
      array;

  obj = Ember.Object.extend({
    dependentArray: dependentArray,
    computed: Ember.arrayComputed('dependentArray', {
      addedItem: function (acc, item, changeMeta) {
        acc.insertAt(changeMeta.index, item);
        return acc;
      },
      removedItem: function (acc) { return acc; }
    })
  }).create();

  array = get(obj, 'computed');

  deepEqual(array, [], "precond - computed array is initially empty");

  dependentArray.replace(100, 0, [1, 2]);

  deepEqual(array, [1, 2], "index >= length treated as a push");

  dependentArray.replace(-100, 0, [3, 4]);

  deepEqual(array, [3, 4, 1, 2], "index < 0 treated as an unshift");
});

test("dependent arrays can use `replace` with a negative index to remove items indexed from the right", function() {
  var dependentArray = Ember.A([1,2,3,4,5]),
      array;

  obj = Ember.Object.extend({
    dependentArray: dependentArray,
    computed: Ember.arrayComputed('dependentArray', {
      addedItem: function (acc, item) { return acc; },
      removedItem: function (acc, item) { acc.pushObject(item); return acc; }
    })
  }).create();

  array = get(obj, 'computed');

  deepEqual(array, [], "precond - no items have been removed initially");

  dependentArray.replace(-3, 2);

  deepEqual(array, [4,3], "index < 0 used as a right index for removal");
});

test("dependent arrays that call `replace` with an out of bounds index to remove items is a no-op", function() {
  var dependentArray = Ember.A([1, 2]),
      array;

  obj = Ember.Object.extend({
    dependentArray: dependentArray,
    computed: Ember.arrayComputed('dependentArray', {
      addedItem: function (acc, item, changeMeta) { return acc; },
      removedItem: function (acc) {
        ok(false, "no items have been removed");
      }
    })
  }).create();

  array = get(obj, 'computed');

  deepEqual(array, [], "precond - computed array is initially empty");

  dependentArray.replace(100, 2);
});

test("dependent arrays that call `replace` with a too-large removedCount a) works and b) still right-truncates", function() {
  var dependentArray = Ember.A([1, 2]),
      array;
<<<<<<< HEAD

  obj = Ember.Object.extend({
    dependentArray: dependentArray,
    computed: Ember.arrayComputed('dependentArray', {
      addedItem: function (acc, item) { return acc; },
      removedItem: function (acc, item) { acc.pushObject(item); return acc; }
    })
  }).create();

  array = get(obj, 'computed');

  deepEqual(array, [], "precond - computed array is initially empty");

  dependentArray.replace(1, 200);

  deepEqual(array, [2], "array was correctly right-truncated");
});

test("removedItem is not erroneously called for dependent arrays during a recomputation", function() {
  function addedItem(array, item, changeMeta) {
    array.insertAt(changeMeta.index, item);
    return array;
  }

  function removedItem(array, item, changeMeta) {
    ok(get(array, 'length') > changeMeta.index, "removedItem not called with invalid index");
    array.removeAt(changeMeta.index, 1);
    return array;
  }

  var dependentArray = Ember.A(),
      options = {
        addedItem: addedItem,
        removedItem: removedItem
      };

  obj = Ember.Object.extend({
    dependentArray: Ember.A([1, 2]),
    identity0: Ember.arrayComputed('dependentArray', options),
    identity1: Ember.arrayComputed('identity0', options)
  }).create();

  get(obj, 'identity1');
  Ember.run(function() {
    obj.notifyPropertyChange('dependentArray');
  });

  ok(true, "removedItem not invoked with invalid index");
});

=======
>>>>>>> dd9434a7

  obj = Ember.Object.extend({
    dependentArray: dependentArray,
    computed: Ember.arrayComputed('dependentArray', {
      addedItem: function (acc, item) { return acc; },
      removedItem: function (acc, item) { acc.pushObject(item); return acc; }
    })
  }).create();

  array = get(obj, 'computed');

  deepEqual(array, [], "precond - computed array is initially empty");

  dependentArray.replace(1, 200);

  deepEqual(array, [2], "array was correctly right-truncated");
});

test("removedItem is not erroneously called for dependent arrays during a recomputation", function() {
  function addedItem(array, item, changeMeta) {
    array.insertAt(changeMeta.index, item);
    return array;
  }

  function removedItem(array, item, changeMeta) {
    ok(get(array, 'length') > changeMeta.index, "removedItem not called with invalid index");
    array.removeAt(changeMeta.index, 1);
    return array;
  }

  var dependentArray = Ember.A(),
      options = {
        addedItem: addedItem,
        removedItem: removedItem
      };

  obj = Ember.Object.extend({
    dependentArray: Ember.A([1, 2]),
    identity0: Ember.arrayComputed('dependentArray', options),
    identity1: Ember.arrayComputed('identity0', options)
  }).create();

  get(obj, 'identity1');
  Ember.run(function() {
    obj.notifyPropertyChange('dependentArray');
  });

  ok(true, "removedItem not invoked with invalid index");
});


module('Ember.arryComputed - self chains', {
  setup: function() {
    var a = Ember.Object.create({ name: 'a' }),
    b = Ember.Object.create({ name: 'b' });

    obj = Ember.ArrayProxy.createWithMixins({
      content: Ember.A([a, b]),
      names: Ember.arrayComputed('@this.@each.name', {
        addedItem: function (array, item, changeMeta, instanceMeta) {
          var mapped = get(item, 'name');
          array.insertAt(changeMeta.index, mapped);
          return array;
        },
        removedItem: function(array, item, changeMeta, instanceMeta) {
          array.removeAt(changeMeta.index, 1);
          return array;
        }
      })
    });
  },
  teardown: function() {
    Ember.run(function() {
      obj.destroy();
    });
  }
});

test("@this can be used to treat the object as the array itself", function() {
  var names = get(obj, 'names');

  deepEqual(names, ['a', 'b'], "precond - names is initially correct");

  Ember.run(function() {
    obj.objectAt(1).set('name', 'c');
  });

  deepEqual(names, ['a', 'c'], "@this can be used with item property observers");

  Ember.run(function() {
    obj.pushObject({ name: 'd' });
  });

  deepEqual(names, ['a', 'c', 'd'], "@this observes new items");
});

module('Ember.arrayComputed - changeMeta property observers', {
  setup: function() {
    callbackItems = [];
    Ember.run(function() {
      obj = Ember.Object.createWithMixins({
        items: Ember.A([Ember.Object.create({ n: 'zero' }), Ember.Object.create({ n: 'one' })]),
        itemsN: Ember.arrayComputed('items.@each.n', {
          addedItem: function (array, item, changeMeta, instanceMeta) {
            callbackItems.push('add:' + changeMeta.index + ":" + get(changeMeta.item, 'n'));
          },
          removedItem: function (array, item, changeMeta, instanceMeta) {
            callbackItems.push('remove:' + changeMeta.index + ":" + get(changeMeta.item, 'n'));
          }
        })
      });
    });
  },
  teardown: function() {
    Ember.run(function() {
      obj.destroy();
    });
  }
});

test("changeMeta includes item and index", function() {
  var expected, items, item;

  items = get(obj, 'items');

  // initial computation add0 add1
  Ember.run(function() {
    obj.get('itemsN');
  });

  // add2
  Ember.run(function() {
    items.pushObject(Ember.Object.create({ n: 'two' }));
  });

  // remove2
  Ember.run(function() {
    items.popObject();
  });

  // remove0 add0
  Ember.run(function() {
    set(get(items, 'firstObject'), 'n', "zero'");
  });

  expected = ["add:0:zero", "add:1:one", "add:2:two", "remove:2:two", "remove:0:zero'", "add:0:zero'"];
  deepEqual(callbackItems, expected, "changeMeta includes items");

  // [zero', one] -> [zero', one, five, six]
  // add2 add3
  Ember.run(function() {
    items.pushObject(Ember.Object.create({ n: 'five' }));
    items.pushObject(Ember.Object.create({ n: 'six' }));
  });

  // remove0 add0
  Ember.run(function() {
    items.objectAt(0).set('n', "zero''");
  });

  expected = expected.concat(['add:2:five', 'add:3:six', "remove:0:zero''", "add:0:zero''"]);
  deepEqual(callbackItems, expected, "changeMeta includes items");

  // [zero'', one, five, six] -> [zero'', five, six]
  // remove1
  Ember.run(function() {
    item = items.objectAt(1);
    items.removeAt(1, 1);
  });

  Ember.run(function() {
    // observer should have been removed from the deleted item
    item.set('n', 'ten thousand');
  });

  // [zero'', five, six] -> [zero'', five, seven]
  // remove2 add2
  Ember.run(function() {
    items.objectAt(2).set('n', "seven");
  });

  // observer should have been added to the new item
  expected = expected.concat(['remove:1:one', 'remove:2:seven', 'add:2:seven']);
  deepEqual(callbackItems, expected, "changeMeta includes items");

  // reset (does not call remove)
  Ember.run(function() {
    item = items.objectAt(1);
    set(obj, 'items', Ember.A([]));
  });

  Ember.run(function() {
    // observers should have been removed from the items in the old array
    set(item, 'n', 'eleven thousand');
  });

  deepEqual(callbackItems, expected, "items removed from the array had observers removed");
});

test("when initialValue is undefined, everything works as advertised", function() {
  var chars = Ember.Object.createWithMixins({
    letters: Ember.A(),
    firstUpper: Ember.reduceComputed('letters', {
      initialValue: undefined,

      initialize: function(initialValue, changeMeta, instanceMeta) {
        instanceMeta.matchingItems = Ember.A();
        instanceMeta.subArray = new Ember.SubArray();
        instanceMeta.firstMatch = function() {
          return Ember.getWithDefault(instanceMeta.matchingItems, 'firstObject', initialValue);
        };
      },

      addedItem: function(accumulatedValue,item,changeMeta,instanceMeta) {
        var filterIndex;
        filterIndex = instanceMeta.subArray.addItem(changeMeta.index, item.toUpperCase() === item);
        if (filterIndex > -1) {
          instanceMeta.matchingItems.insertAt(filterIndex, item);
        }
        return instanceMeta.firstMatch();
      },

      removedItem: function(accumulatedValue,item,changeMeta,instanceMeta) {
        var filterIndex = instanceMeta.subArray.removeItem(changeMeta.index);
        if (filterIndex > -1) {
          instanceMeta.matchingItems.removeAt(filterIndex);
        }
        return instanceMeta.firstMatch();
      }
    })
  });
  equal(get(chars, 'firstUpper'), undefined, "initialValue is undefined");

  get(chars, 'letters').pushObjects(['a', 'b', 'c']);

  equal(get(chars, 'firstUpper'), undefined, "result is undefined when no matches are present");

  get(chars, 'letters').pushObjects(['A', 'B', 'C']);

  equal(get(chars, 'firstUpper'), 'A', "result is the first match when matching objects are present");

  get(chars, 'letters').removeAt(3);

  equal(get(chars, 'firstUpper'), 'B', "result is the next match when the first matching object is removed");
});

if (Ember.FEATURES.isEnabled('reduceComputed-non-array-dependencies')) {
  module('Ember.arrayComputed - completely invalidating dependencies', {
    setup: function () {
      addCalls = removeCalls = 0;
    }
  });

  test("non-array dependencies completely invalidate a reduceComputed CP", function() {
    var dependentArray = Ember.A();

    obj = Ember.Object.extend({
      nonArray: 'v0',
      dependentArray: dependentArray,

      computed: Ember.arrayComputed('dependentArray', 'nonArray', {
        addedItem: function (array) {
          ++addCalls;
          return array;
        },

        removedItem: function (array) {
          --removeCalls;
          return array;
        }
      })
    }).create();

    get(obj, 'computed');

    equal(addCalls, 0, "precond - add has not initially been called");
    equal(removeCalls, 0, "precond - remove has not initially been called");

    dependentArray.pushObjects([1, 2]);

    equal(addCalls, 2, "add called one-at-a-time for dependent array changes");
    equal(removeCalls, 0, "remove not called");

    Ember.run(function() {
      set(obj, 'nonArray', 'v1');
    });

    equal(addCalls, 4, "array completely recomputed when non-array dependency changed");
    equal(removeCalls, 0, "remove not called");
  });

  test("array dependencies specified with `.[]` completely invalidate a reduceComputed CP", function() {
    var dependentArray = Ember.A(),
        totallyInvalidatingDependentArray = Ember.A();

    obj = Ember.Object.extend({
      totallyInvalidatingDependentArray: totallyInvalidatingDependentArray,
      dependentArray: dependentArray,

      computed: Ember.arrayComputed('dependentArray', 'totallyInvalidatingDependentArray.[]', {
        addedItem: function (array, item) {
          ok(item !== 3, "totally invalidating items are never passed to the one-at-a-time callbacks");
          ++addCalls;
          return array;
        },

        removedItem: function (array, item) {
          ok(item !== 3, "totally invalidating items are never passed to the one-at-a-time callbacks");
          --removeCalls;
          return array;
        }
      })
    }).create();

    get(obj, 'computed');

    equal(addCalls, 0, "precond - add has not initially been called");
    equal(removeCalls, 0, "precond - remove has not initially been called");

    dependentArray.pushObjects([1, 2]);

    equal(addCalls, 2, "add called one-at-a-time for dependent array changes");
    equal(removeCalls, 0, "remove not called");

    Ember.run(function() {
      totallyInvalidatingDependentArray.pushObject(3);
    });

    equal(addCalls, 4, "array completely recomputed when totally invalidating dependent array modified");
    equal(removeCalls, 0, "remove not called");
  });
}<|MERGE_RESOLUTION|>--- conflicted
+++ resolved
@@ -443,59 +443,6 @@
 test("dependent arrays that call `replace` with a too-large removedCount a) works and b) still right-truncates", function() {
   var dependentArray = Ember.A([1, 2]),
       array;
-<<<<<<< HEAD
-
-  obj = Ember.Object.extend({
-    dependentArray: dependentArray,
-    computed: Ember.arrayComputed('dependentArray', {
-      addedItem: function (acc, item) { return acc; },
-      removedItem: function (acc, item) { acc.pushObject(item); return acc; }
-    })
-  }).create();
-
-  array = get(obj, 'computed');
-
-  deepEqual(array, [], "precond - computed array is initially empty");
-
-  dependentArray.replace(1, 200);
-
-  deepEqual(array, [2], "array was correctly right-truncated");
-});
-
-test("removedItem is not erroneously called for dependent arrays during a recomputation", function() {
-  function addedItem(array, item, changeMeta) {
-    array.insertAt(changeMeta.index, item);
-    return array;
-  }
-
-  function removedItem(array, item, changeMeta) {
-    ok(get(array, 'length') > changeMeta.index, "removedItem not called with invalid index");
-    array.removeAt(changeMeta.index, 1);
-    return array;
-  }
-
-  var dependentArray = Ember.A(),
-      options = {
-        addedItem: addedItem,
-        removedItem: removedItem
-      };
-
-  obj = Ember.Object.extend({
-    dependentArray: Ember.A([1, 2]),
-    identity0: Ember.arrayComputed('dependentArray', options),
-    identity1: Ember.arrayComputed('identity0', options)
-  }).create();
-
-  get(obj, 'identity1');
-  Ember.run(function() {
-    obj.notifyPropertyChange('dependentArray');
-  });
-
-  ok(true, "removedItem not invoked with invalid index");
-});
-
-=======
->>>>>>> dd9434a7
 
   obj = Ember.Object.extend({
     dependentArray: dependentArray,
