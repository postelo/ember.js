/* globals RSVP:true */

import Ember from 'ember-metal/core';
import Logger from 'ember-metal/logger';
import run from "ember-metal/run_loop";

// this is technically incorrect (per @wycats)
// it should be `import * as RSVP from 'rsvp';` but
// Esprima does not support this syntax yet (and neither does
// es6-module-transpiler 0.4.0 - 0.6.2).
module RSVP from 'rsvp';

var testModuleName = 'ember-testing/test';
var Test;

var asyncStart = function() {
  if (Ember.Test && Ember.Test.adapter) {
    Ember.Test.adapter.asyncStart();
  }
};

var asyncEnd = function() {
  if (Ember.Test && Ember.Test.adapter) {
    Ember.Test.adapter.asyncEnd();
  }
};

RSVP.configure('async', function(callback, promise) {
  var async = !run.currentRunLoop;

  if (Ember.testing && async) { asyncStart(); }

  run.backburner.schedule('actions', function(){
    if (Ember.testing && async) { asyncEnd(); }
    callback(promise);
  });
});

RSVP.Promise.prototype.fail = function(callback, label){
  Ember.deprecate('RSVP.Promise.fail has been renamed as RSVP.Promise.catch');
  return this['catch'](callback, label);
};

<<<<<<< HEAD
RSVP.onerrorDefault = function (error) {
=======
RSVP.onerrorDefault = function (e) {
  var error;

  if (e && e.errorThrown) {
    // jqXHR provides this
    error = e.errorThrown;
    error.__reason_with_error_thrown__ = e;
  } else {
    error = e;
  }

>>>>>>> fb30082a
  if (error && error.name !== 'TransitionAborted') {
    if (Ember.testing) {
      // ES6TODO: remove when possible
      if (!Test && Ember.__loader.registry[testModuleName]) {
        Test = requireModule(testModuleName)['default'];
      }

      if (Test && Test.adapter) {
        Test.adapter.exception(error);
        Logger.error(error.stack);
      } else {
        throw error;
      }
    } else if (Ember.onerror) {
      Ember.onerror(error);
    } else {
      Logger.error(error.stack);
      Ember.assert(error, false);
    }
  }
};

RSVP.on('error', RSVP.onerrorDefault);

export default RSVP;<|MERGE_RESOLUTION|>--- conflicted
+++ resolved
@@ -41,9 +41,6 @@
   return this['catch'](callback, label);
 };
 
-<<<<<<< HEAD
-RSVP.onerrorDefault = function (error) {
-=======
 RSVP.onerrorDefault = function (e) {
   var error;
 
@@ -55,7 +52,6 @@
     error = e;
   }
 
->>>>>>> fb30082a
   if (error && error.name !== 'TransitionAborted') {
     if (Ember.testing) {
       // ES6TODO: remove when possible
