--- conflicted
+++ resolved
@@ -204,16 +204,11 @@
     this._subControllers = [];
   },
 
-<<<<<<< HEAD
-  model: computed(function (key, value) {
-    if (arguments.length > 1) {
-=======
   model: computed({
     get: function(key) {
       return Ember.A();
     },
     set: function(key, value) {
->>>>>>> 03003966
       Ember.assert(
         'ArrayController expects `model` to implement the Ember.Array mixin. ' +
         'This can often be fixed by wrapping your model with `Ember.A()`.',
@@ -222,11 +217,6 @@
 
       return value;
     }
-<<<<<<< HEAD
-
-    return Ember.A();
-=======
->>>>>>> 03003966
   }),
 
   /**
