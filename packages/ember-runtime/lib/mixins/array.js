--- conflicted
+++ resolved
@@ -7,10 +7,7 @@
 // HELPERS
 //
 import Ember from 'ember-metal/core'; // ES6TODO: Ember.A
-<<<<<<< HEAD
-=======
-
->>>>>>> e996eacc
+
 import { get } from 'ember-metal/property_get';
 import {
   computed,
@@ -265,7 +262,6 @@
   indexOf: function(object, startAt) {
     var len = get(this, 'length');
     var idx;
-<<<<<<< HEAD
 
     if (startAt === undefined) {
       startAt = 0;
@@ -281,23 +277,6 @@
       }
     }
 
-=======
-
-    if (startAt === undefined) {
-      startAt = 0;
-    }
-
-    if (startAt < 0) {
-      startAt += len;
-    }
-
-    for (idx = startAt; idx < len; idx++) {
-      if (this.objectAt(idx) === object) {
-        return idx;
-      }
-    }
-
->>>>>>> e996eacc
     return -1;
   },
 
