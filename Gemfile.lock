GIT
  remote: https://github.com/emberjs/ember-dev.git
  revision: 662016f838fffec5520ad1cfb80a78bf40b9aa30
  branch: master
  specs:
    ember-dev (0.1)
      aws-sdk
      colored
      execjs
      grit
      kicker
      puma
      rack
      rake-pipeline (~> 0.8.0)
      rake-pipeline-web-filters (~> 0.7.0)
      uglifier

GIT
  remote: https://github.com/livingsocial/rake-pipeline.git
  revision: a75d96fbadcc659a35a0ae59212e0bc60b58cc54
  specs:
    rake-pipeline (0.8.0)
      json
      rake (~> 10.1.0)
      thor

PATH
  remote: .
  specs:
<<<<<<< HEAD
    ember-source (1.5.0.beta.5.pre)
=======
    ember-source (1.6.0.beta.1.canary)
>>>>>>> 24b19e51
      handlebars-source (~> 1.0)

GEM
  remote: https://rubygems.org/
  specs:
    aws-sdk (1.35.0)
      json (~> 1.4)
      nokogiri (>= 1.4.4)
      uuidtools (~> 2.1)
    colored (1.2)
    diff-lcs (1.2.5)
    execjs (2.0.2)
    ffi (1.9.3)
    grit (2.5.0)
      diff-lcs (~> 1.1)
      mime-types (~> 1.15)
      posix-spawn (~> 0.3.6)
    handlebars-source (1.3.0)
    json (1.8.1)
    kicker (3.0.0)
      listen (~> 1.3.0)
      notify (~> 0.5.2)
    listen (1.3.1)
      rb-fsevent (>= 0.9.3)
      rb-inotify (>= 0.9)
      rb-kqueue (>= 0.2)
    mime-types (1.25.1)
    mini_portile (0.5.2)
    nokogiri (1.6.1)
      mini_portile (~> 0.5.0)
    notify (0.5.2)
    posix-spawn (0.3.8)
    puma (2.8.0)
      rack (>= 1.1, < 2.0)
    rack (1.5.2)
    rake (10.1.1)
    rake-pipeline-web-filters (0.7.0)
      rack
      rake-pipeline (~> 0.6)
    rb-fsevent (0.9.4)
    rb-inotify (0.9.3)
      ffi (>= 0.5.0)
    rb-kqueue (0.2.2)
      ffi (>= 0.5.0)
    thor (0.18.1)
    uglifier (2.4.0)
      execjs (>= 0.3.0)
      json (>= 1.8.0)
    uuidtools (2.1.4)

PLATFORMS
  ruby

DEPENDENCIES
  ember-dev!
  ember-source!
  rake-pipeline!<|MERGE_RESOLUTION|>--- conflicted
+++ resolved
@@ -27,11 +27,7 @@
 PATH
   remote: .
   specs:
-<<<<<<< HEAD
-    ember-source (1.5.0.beta.5.pre)
-=======
     ember-source (1.6.0.beta.1.canary)
->>>>>>> 24b19e51
       handlebars-source (~> 1.0)
 
 GEM
