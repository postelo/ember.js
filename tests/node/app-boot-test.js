--- conflicted
+++ resolved
@@ -29,12 +29,8 @@
   FEATURES: features
 };
 
-<<<<<<< HEAD
-var Ember, compile, domHelper, run;
-=======
 var Ember, compile, domHelper, run, DOMHelper, app;
 
->>>>>>> 6f090c90
 var SimpleDOM = require('simple-dom');
 var URL = require('url');
 
@@ -169,11 +165,7 @@
     assert.ok(serializer.serialize(view.element).match(/<h1>Hello World<\/h1>/));
   });
 
-<<<<<<< HEAD
-  QUnit.skip("It is possible to render a view with a nested {{view}} helper in Node", function() {
-=======
-  QUnit.test("It is possible to render a view with a nested {{view}} helper in Node", function(assert) {
->>>>>>> 6f090c90
+  QUnit.skip("It is possible to render a view with a nested {{view}} helper in Node", function(assert) {
     var View = Ember.Component.extend({
       renderer: new Ember.View._Renderer(new DOMHelper(new SimpleDOM.Document())),
       layout: compile("<h1>Hello {{#if hasExistence}}{{location}}{{/if}}</h1> <div>{{view bar}}</div>"),
@@ -191,19 +183,10 @@
     run(view, view.createElement);
 
     var serializer = new SimpleDOM.HTMLSerializer(SimpleDOM.voidMap);
-<<<<<<< HEAD
-    ok(serializer.serialize(view.element).match(/<h1>Hello World<\/h1> <div><div id="(.*)" class="ember-view"><p>The files are \*inside\* the computer\?\!<\/p><\/div><\/div>/));
-  });
-
-  QUnit.skip("It is possible to render a view with {{link-to}} in Node", function() {
-    QUnit.stop();
-=======
->>>>>>> 6f090c90
-
     assert.ok(serializer.serialize(view.element).match(/<h1>Hello World<\/h1> <div><div id="(.*)" class="ember-view"><p>The files are \*inside\* the computer\?\!<\/p><\/div><\/div>/));
   });
 
-  QUnit.test("It is possible to render a view with {{link-to}} in Node", function(assert) {
+  QUnit.skip("It is possible to render a view with {{link-to}} in Node", function(assert) {
     run(function() {
       app = createApplication();
 
@@ -224,17 +207,7 @@
     });
   });
 
-<<<<<<< HEAD
-  QUnit.skip("It is possible to render outlets in Node", function() {
-    QUnit.stop();
-    QUnit.stop();
-
-    var run = Ember.run;
-    var app;
-
-=======
-  QUnit.test("It is possible to render outlets in Node", function(assert) {
->>>>>>> 6f090c90
+  QUnit.skip("It is possible to render outlets in Node", function(assert) {
     run(function() {
       app = createApplication();
 
