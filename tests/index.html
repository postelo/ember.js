<!DOCTYPE html>
<html>
  <head>
    <meta charset="utf-8">
    <title>Ember</title>
    <link rel="stylesheet" href="../qunit/qunit.css">
    <style type="text/css">
      #qunit-tests.hideskipped li.skipped {
        display: none;
      }
    </style>
    <script src="../qunit/qunit.js"></script>
    <script src="/testem.js"></script>

    <script type="text/javascript">
      window.loadScript = function(url) {
        document.write(unescape('%3Cscript src="'+url+'"%3E%3C/script%3E'));
      };
    </script>

    <script type="text/javascript">
      // Load custom version of jQuery if possible (assign to window so IE8 can use in later blocks)
      var jQueryVersion = QUnit.urlParams.jquery;
      if (jQueryVersion) {
        loadScript('https://code.jquery.com/jquery-'+jQueryVersion+'.js');
      }
      // Close the script tag to make sure document.write happens
    </script>

    <script type="text/javascript">
      // Fallback to default jQuery
      if (jQueryVersion !== 'none' && !window.jQuery) {
        loadScript('../jquery/jquery.js');
      }
      // Close the script tag to make sure document.write happens
    </script>

    <script>
      (function() {
        window.ENV = window.ENV || {};

        window.printTestCounts = function() {
          var passing = $("li[id^='qunit-'].pass").length;
          var failing = $("li[id^='qunit-'].fail").length;
          var total = passing + failing;

          console.table([{ passing: passing, failing: failing, total: total }], ["passing", "failing", "total"]);
        }

        window.findPassingSkippedTests = function() {
          console.log($("li[id^='qunit-'].pass:contains(SKIPPED)").map(function() { return $("strong", this).text() }).toArray().join("\n"));
        };

        // Test for "hooks in ENV.EMBER_LOAD_HOOKS['hookName'] get executed"
        ENV.EMBER_LOAD_HOOKS = ENV.EMBER_LOAD_HOOKS || {};
        ENV.EMBER_LOAD_HOOKS.__before_ember_test_hook__ = ENV.EMBER_LOAD_HOOKS.__before_ember_test_hook__ || [];
        ENV.__test_hook_count__ = 0;
        ENV.EMBER_LOAD_HOOKS.__before_ember_test_hook__.push(function(object) {
          ENV.__test_hook_count__ += object;
        });

        window.ENV.FEATURES = !!QUnit.urlParams.prod ? {{PROD_FEATURES}} : {{DEV_FEATURES}};

        // Handle extending prototypes
        ENV['EXTEND_PROTOTYPES'] = !!QUnit.urlParams.extendprototypes;

        // Handle testing feature flags
        if (QUnit.urlParams.enableoptionalfeatures) {
          for (var feature in window.ENV.FEATURES) {
            if (window.ENV.FEATURES[feature] === null) {
              window.ENV.FEATURES[feature] = true;
            }
          }
        }

        ENV['RAISE_ON_DEPRECATION'] = true;
      })();
    </script>

    <script>
      var dist = QUnit.urlParams.dist;

      if (dist) {
        loadScript('../ember.' + dist + '.js');
      } else {
        loadScript('../ember.debug.js');
      }
    </script>

    <script type="text/javascript">
      Ember.testing = true;
    </script>

    <script>
      loadScript('../ember-template-compiler.js');
    </script>

    <script>
      var prod = QUnit.urlParams.prod;

      if (prod) {
        loadScript('../ember-tests.prod.js');
      } else {
        loadScript('../ember-tests.js');
      }
    </script>

    <script>
      (function() {
        if (QUnit.urlParams.forceskip) {
          QUnit.skip = function(string, callback) {
            string = "SKIPPED: " + string;
            return QUnit.test(string, callback);
          };
        } else {
          var skip = QUnit.skip;
          QUnit.skip = function(string, callback) {
            string = "SKIPPED: " + string;
            return skip(string, callback);
          }
        }

        Ember.Debug.registerDeprecationHandler(function (message, options, next) {
          var id = options && options.id;
          next(message, options);
        });

        window.EmberDev = window.EmberDev || {};
        EmberDev.runningProdBuild = !!QUnit.urlParams.prod;

        // hack qunit to not suck for Ember objects
        var originalTypeof = QUnit.jsDump.typeOf;

        QUnit.jsDump.typeOf = function(obj) {
          if (Ember && Ember.Object && Ember.Object.detectInstance(obj)) {
            return "emberObject";
          }

          return originalTypeof.call(this, obj);
        };

        QUnit.jsDump.parsers.emberObject = function(obj) {
          return obj.toString();
        };

        var EmberDevTestHelperAssert = window.Ember.__loader.require('ember-dev/test-helper/index')['default'];
        var setupQUnit = window.Ember.__loader.require('ember-dev/test-helper/setup-qunit')['default'];
        var debugModule = window.Ember.__loader.require('ember-debug');
        var testHelpers = new EmberDevTestHelperAssert({
          Ember: window.Ember,
          runningProdBuild: EmberDev.runningProdBuild,
          getDebugFunction: debugModule.getDebugFunction,
          setDebugFunction: debugModule.setDebugFunction
        });
        setupQUnit(testHelpers);

        // Tests should time out after 15 seconds
        QUnit.config.testTimeout = QUnit.urlParams.timeout ? parseInt(QUnit.urlParams.timeout, 10) : 15000;
        // Hide skipped tests
        QUnit.config.urlConfig.push({ id: 'hideskipped', label: "Hide skipped tests"});
        // Handle testing feature flags
        QUnit.config.urlConfig.push({ id: 'enableoptionalfeatures', label: "Enable Opt Features"});
        // Handle extending prototypes
        QUnit.config.urlConfig.push({ id: 'extendprototypes', label: 'Extend Prototypes'});
        // Enable/disable livereload
        QUnit.config.urlConfig.push({ id: 'livereload', label: 'Live Reload'});
        // Handle JSHint
        QUnit.config.urlConfig.push({ id: 'nolint', label: 'Skip ESLint'});
        QUnit.config.urlConfig.push('forceskip');

        if (QUnit.config.seed) {
          QUnit.config.reorder = false;
        }

        var testsTotal, testsPassed, testsFailed;

        QUnit.begin(function() {
          testsTotal = testsPassed = testsFailed = 0;

          if (QUnit.urlParams.hideskipped) {
            $('#qunit-tests').addClass('hideskipped');
          }
        });

<<<<<<< HEAD
        QUnit.testDone(function() {
          var oldFixture = document.getElementById('qunit-fixture');
          var parent = oldFixture.parentElement;
          var newFixture = document.createElement('div');
          newFixture.id = 'qunit-fixture';
          parent.replaceChild(newFixture, oldFixture);
=======
        QUnit.testDone(function(results) {
          testsTotal++;

          if (results.failed) {
            testsFailed++;
          } else {
            testsPassed++;
          }
        });

        QUnit.done(function(result) {
            console.log('\n' + 'Took ' + result.runtime + 'ms to run ' + testsTotal + ' tests. ' + testsPassed + ' passed, ' + testsFailed + ' failed.');
>>>>>>> d074b822
        });
      })();
    </script>

    <script>
      var packages     = QUnit.urlParams.package;
      packages = (packages && packages.split(',')) || [".*"];
      var packageRegexp   = new RegExp('^('+packages.join('|')+')/');

      var skipPackages = QUnit.urlParams.skipPackage;
      skipPackages = (skipPackages && skipPackages.split(',')) || [];
      var skipPackageRegexp   = new RegExp('^('+skipPackages.join('|')+')/');

      for (var moduleName in Ember.__loader.registry) {
        if (!moduleName.match(packageRegexp))   { continue; }
        if (moduleName.match(skipPackageRegexp)) { continue; }
        if (QUnit.urlParams.nolint && moduleName.match(/lint-test$/)) { continue; }

        if (moduleName.match(/[_-]test$/)) { Ember.__loader.require(moduleName); }
      }
    </script>

    <script>
      if (QUnit.urlParams.livereload) {
        (function() {
          var src = (location.protocol || 'http:') + '//' + (location.hostname || 'localhost') + ':' + (parseInt(location.port, 10) + 31529) + '/livereload.js?snipver=1';
          var script    = document.createElement('script');
          script.type   = 'text/javascript';
          script.src    = src;
          document.getElementsByTagName('head')[0].appendChild(script);
        }());
      }
    </script>

  </head>
<body>
  <div id="qunit"></div>
  <div id="qunit-fixture"></div>
</body>
</html><|MERGE_RESOLUTION|>--- conflicted
+++ resolved
@@ -182,15 +182,13 @@
           }
         });
 
-<<<<<<< HEAD
         QUnit.testDone(function() {
           var oldFixture = document.getElementById('qunit-fixture');
           var parent = oldFixture.parentElement;
           var newFixture = document.createElement('div');
           newFixture.id = 'qunit-fixture';
           parent.replaceChild(newFixture, oldFixture);
-=======
-        QUnit.testDone(function(results) {
+
           testsTotal++;
 
           if (results.failed) {
@@ -202,7 +200,6 @@
 
         QUnit.done(function(result) {
             console.log('\n' + 'Took ' + result.runtime + 'ms to run ' + testsTotal + ' tests. ' + testsPassed + ' passed, ' + testsFailed + ' failed.');
->>>>>>> d074b822
         });
       })();
     </script>
