--- conflicted
+++ resolved
@@ -28,15 +28,9 @@
 
 2. To start the development server, run `npm start`.
 
-<<<<<<< HEAD
-3. Then visit <http://localhost:4200/tests/index.html>. This will run all tests.
-
-4. To test a specific package visit `http://localhost:4200/tests/index.html?package=PACKAGE_NAME` Replace
-=======
 3. Then visit <http://localhost:4200/>. This will run all tests.
 
 4. To test a specific package visit `http://localhost:4200/tests/index.html?package=PACKAGE_NAME`. Replace
->>>>>>> e996eacc
 `PACKAGE_NAME` with the name of the package you want to test. For
 example:
 
