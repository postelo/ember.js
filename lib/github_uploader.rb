--- conflicted
+++ resolved
@@ -3,11 +3,7 @@
 
 class GithubUploader
 
-<<<<<<< HEAD
-  def initialize(login, username, repo, token, root=Dir.pwd)
-=======
   def initialize(login, username, repo, token=nil, root=Dir.pwd)
->>>>>>> e2d22aa0
     @login    = login
     @username = username
     @repo     = repo
